name: Rust

on:
  push:
    branches:
      - '*'
  pull_request:
    branches:
      - '*'
  workflow_call:
    secrets:
      NPCAP_OEM_URL:
        required: true

env:
  CARGO_TERM_COLOR: always

# Linters inspired from here: https://github.com/actions-rs/meta/blob/master/recipes/quickstart.md
jobs:
  fmt:
    name: Rustfmt
    runs-on: macos-latest
    steps:
      - uses: actions/checkout@v2
      - uses: actions-rs/toolchain@v1
        with:
          profile: minimal
          toolchain: stable
          override: true
      - run: rustup component add rustfmt
      - uses: actions-rs/cargo@v1
        with:
          command: fmt
          args: --all -- --check

  clippy:
    name: Clippy
    runs-on: macos-latest
    steps:
      - uses: actions/checkout@v2
      - uses: actions-rs/toolchain@v1
        with:
          profile: minimal
          toolchain: stable
          override: true
      - run: rustup component add clippy
      - uses: actions-rs/cargo@v1
        with:
          command: clippy
          args: -- -D warnings
  Mac:
    name: Mac Tests
    runs-on: macos-latest
    steps:
      - uses: actions/checkout@v3
      - name: Build
        run: cargo build --verbose
      - name: Run tests
        run: cargo test --verbose

  Linux:
    name: Linux Tests
    runs-on: ubuntu-latest
    steps:
      - uses: actions/checkout@v3
      - name: Install libpcap
        run: sudo apt-get install libpcap-dev
      - name: Install dependency for alsa-sys
        run: sudo apt-get install libasound2-dev
      - name: Build
        run: cargo build --verbose
      - name: Run tests
        run: cargo test --verbose

  Windows:
    name: Windows Tests
    runs-on: windows-latest
    steps:
    - uses: actions/checkout@v3
<<<<<<< HEAD
    - name: Install libpcap
      run: sudo apt-get install libpcap-dev
    - name: Install dependency for alsa-sys
      run: sudo apt-get install libasound2-dev
    - name: Build 
      run: cargo build --verbose
    - name: Run tests 
      run: cargo test --verbose

#  Windows: 
#    name: Windows Tests
#    runs-on: windows-latest
#    steps:
#    - uses: actions/checkout@v3
#    - name: Update cargo config to use Git CLI (windows)
#      run: Set-Content -Path $env:USERPROFILE\.cargo\config.toml "[net]`ngit-fetch-with-cli = true"
#    - name: Install winpcap
#      run: |
#            cinst -y winpcap --version 4.1.3.20161116
#            (New-Object System.Net.WebClient).DownloadFile("https://www.winpcap.org/install/bin/WpdPack_4_1_2.zip", "C:/WpdPack.zip")
#            Expand-Archive -LiteralPath C:/WpdPack.zip -DestinationPath C:/
#            echo "LIB=C:/WpdPack/Lib/x64" >> $env:GITHUB_ENV
#    - name: Build 
#      run: cargo build --verbose
#    - name: Run tests 
#      run: cargo test --verbose
=======
    - name: Install npcap sdk
      run: |
            Invoke-WebRequest -Uri "https://npcap.com/dist/npcap-sdk-1.13.zip" -OutFile "C:/npcap-sdk.zip"
            Expand-Archive -LiteralPath C:/npcap-sdk.zip -DestinationPath C:/npcap-sdk
            echo "LIB=C:/npcap-sdk/Lib/x64" >> $env:GITHUB_ENV
    - name: Install npcap dll
      # Secrets are not passed to workflows that are triggered by a pull request from a fork.
      # https://docs.github.com/actions/automating-your-workflow-with-github-actions/creating-and-using-encrypted-secrets
      if: github.event_name != 'pull_request'
      run: |
            Invoke-WebRequest -Uri ${{secrets.NPCAP_OEM_URL}} -OutFile C:/npcap-oem.exe
            C:/npcap-oem.exe /S
    - name: Build
      if: github.event_name != 'pull_request'
      run: cargo build --verbose
    - name: Run tests
      if: github.event_name != 'pull_request'
      run: cargo test --verbose
>>>>>>> 661121ad
<|MERGE_RESOLUTION|>--- conflicted
+++ resolved
@@ -77,34 +77,6 @@
     runs-on: windows-latest
     steps:
     - uses: actions/checkout@v3
-<<<<<<< HEAD
-    - name: Install libpcap
-      run: sudo apt-get install libpcap-dev
-    - name: Install dependency for alsa-sys
-      run: sudo apt-get install libasound2-dev
-    - name: Build 
-      run: cargo build --verbose
-    - name: Run tests 
-      run: cargo test --verbose
-
-#  Windows: 
-#    name: Windows Tests
-#    runs-on: windows-latest
-#    steps:
-#    - uses: actions/checkout@v3
-#    - name: Update cargo config to use Git CLI (windows)
-#      run: Set-Content -Path $env:USERPROFILE\.cargo\config.toml "[net]`ngit-fetch-with-cli = true"
-#    - name: Install winpcap
-#      run: |
-#            cinst -y winpcap --version 4.1.3.20161116
-#            (New-Object System.Net.WebClient).DownloadFile("https://www.winpcap.org/install/bin/WpdPack_4_1_2.zip", "C:/WpdPack.zip")
-#            Expand-Archive -LiteralPath C:/WpdPack.zip -DestinationPath C:/
-#            echo "LIB=C:/WpdPack/Lib/x64" >> $env:GITHUB_ENV
-#    - name: Build 
-#      run: cargo build --verbose
-#    - name: Run tests 
-#      run: cargo test --verbose
-=======
     - name: Install npcap sdk
       run: |
             Invoke-WebRequest -Uri "https://npcap.com/dist/npcap-sdk-1.13.zip" -OutFile "C:/npcap-sdk.zip"
@@ -122,5 +94,4 @@
       run: cargo build --verbose
     - name: Run tests
       if: github.event_name != 'pull_request'
-      run: cargo test --verbose
->>>>>>> 661121ad
+      run: cargo test --verbose