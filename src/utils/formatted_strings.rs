--- conflicted
+++ resolved
@@ -1,10 +1,5 @@
 use std::net::IpAddr;
-<<<<<<< HEAD
-use std::path::PathBuf;
-use std::sync::Arc;
-=======
 use std::path::{Path, PathBuf};
->>>>>>> 3b362897
 
 use iced::widget::{Column, Text};
 use iced::{Font, Renderer};
@@ -37,23 +32,12 @@
 pub fn get_active_filters_col(
     filters: Filters,
     language: Language,
-<<<<<<< HEAD
-    style: &Arc<StyleType>,
-) -> Column<'static, Message> {
-    let font = get_font(style);
-
-    let mut ret_val = Column::new().push(
-        Text::new(format!("{}:", active_filters_translation(language),))
-            .font(font)
-            .style(StyleTuple(Arc::clone(style), ElementType::Subtitle)),
-=======
     font: Font,
 ) -> Column<'static, Message, Renderer<StyleType>> {
     let mut ret_val = Column::new().push(
         Text::new(format!("{}:", active_filters_translation(language),))
             .font(font)
             .style(TextType::Subtitle),
->>>>>>> 3b362897
     );
     if filters.ip.eq(&IpVersion::Other)
         && filters.application.eq(&AppProtocol::Other)
@@ -76,18 +60,6 @@
     ret_val
 }
 
-<<<<<<< HEAD
-/// Returns the color to be used for a specific connection of the relevant connections table in gui run page
-pub fn get_connection_color(traffic_direction: TrafficDirection, style: &StyleType) -> Color {
-    if traffic_direction == TrafficDirection::Outgoing {
-        get_colors(style).outgoing
-    } else {
-        get_colors(style).secondary
-    }
-}
-
-=======
->>>>>>> 3b362897
 /// Returns a String representing a quantity of bytes with its proper multiple (K, M, G, T)
 pub fn get_formatted_bytes_string(bytes: u128) -> String {
     let mut multiple_transmitted = String::new();
