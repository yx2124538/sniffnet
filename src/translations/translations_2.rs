--- conflicted
+++ resolved
@@ -25,12 +25,9 @@
         Language::PL => "Sprawdź",
         Language::DE => "Inspizieren",
         Language::RU => "Инспектировать",
-<<<<<<< HEAD
-        Language::FA => "بازرسی",
-=======
         Language::SV => "Inspektera",
         Language::TR => "İncele",
->>>>>>> 2df162de
+        Language::FA => "بازرسی",
         _ => "Inspect",
     }
 }
@@ -39,14 +36,11 @@
     match language {
         Language::EN => "Connection details",
         Language::IT => "Dettagli della connessione",
-<<<<<<< HEAD
-        Language::FA => "مشخصات اتصال",
-=======
         Language::RU => "Подробнее о соединении",
         Language::SV => "Anslutningsdetaljer",
         Language::DE => "Verbindungsdetails",
         Language::TR => "Bağlantı detayları",
->>>>>>> 2df162de
+        Language::FA => "مشخصات اتصال",
         _ => "Connection details",
     }
 }
@@ -55,14 +49,11 @@
     match language {
         Language::EN => "Dropped packets",
         Language::IT => "Pacchetti mancati",
-<<<<<<< HEAD
-        Language::FA => "بسته های رها شده",
-=======
         Language::RU => "Потеряно пакетов",
         Language::SV => "Tappade paket",
         Language::DE => "Verlorene Pakete",
         Language::TR => "Düşen paketler",
->>>>>>> 2df162de
+        Language::FA => "بسته های رها شده",
         _ => "Dropped packets",
     }
 }
@@ -71,14 +62,11 @@
     match language {
         Language::EN => "Data representation",
         Language::IT => "Rappresentazione dei dati",
-<<<<<<< HEAD
-        Language::FA => "بازنمایی داده ها", // TODO: or نمایندگی داده ها depending on context
-=======
         Language::RU => "Показывать в виде", // there is selector below: "байтов" or "пакетов"
         Language::SV => "Datarepresentation",
         Language::DE => "Daten Darstellung",
         Language::TR => "Veri gösterimi",
->>>>>>> 2df162de
+        Language::FA => "بازنمایی داده ها", // TODO: or نمایندگی داده ها depending on context
         _ => "Data representation",
     }
 }
@@ -87,14 +75,11 @@
     match language {
         Language::EN => "Network host",
         Language::IT => "Host di rete",
-<<<<<<< HEAD
-        Language::FA => "میزبان شبکه",
-=======
         Language::RU => "Сетевой хост",
         Language::SV => "Nätverksvärd",
         Language::DE => "Netzwerk-Host",
         Language::TR => "Ağ sunucusu",
->>>>>>> 2df162de
+        Language::FA => "میزبان شبکه",
         _ => "Network host",
     }
 }
@@ -103,14 +88,11 @@
     match language {
         Language::EN => "Only the top 30 hosts are displayed here",
         Language::IT => "Solo i maggiori 30 host sono mostrati qui",
-<<<<<<< HEAD
-        Language::FA => "تنها ۳۰ میزبان برتر در اینجا نمایش داده شده اند",
-=======
         Language::RU => "Тут показываются только первые 30 хостов",
         Language::SV => "Endast de 30 främsta värdarna visas här",
         Language::DE => "Nur die obersten 30 Hosts werden hier angezeigt",
         Language::TR => "Sadece ilk 30 sunucu burda gösterilmektedir",
->>>>>>> 2df162de
+        Language::FA => "تنها ۳۰ میزبان برتر در اینجا نمایش داده شده اند",
         _ => "Only the top 30 hosts are displayed here",
     }
 }
@@ -119,14 +101,11 @@
     match language {
         Language::EN => "Sort by",
         Language::IT => "Ordina per",
-<<<<<<< HEAD
-        Language::FA => "مرتب سازی بر اساس",
-=======
         Language::RU => "Сортировка",
         Language::SV => "Sortera efter",
         Language::DE => "Sortieren nach",
         Language::TR => "Şuna göre sırala",
->>>>>>> 2df162de
+        Language::FA => "مرتب سازی بر اساس",
         _ => "Sort by",
     }
 }
@@ -135,14 +114,11 @@
     match language {
         Language::EN => "Local network",
         Language::IT => "Rete locale",
-<<<<<<< HEAD
-        Language::FA => "شبکه محلی",
-=======
         Language::RU => "Локальная сеть",
         Language::SV => "Lokalt nätverk",
         Language::DE => "Lokales Netzwerk",
         Language::TR => "Yerel ağ",
->>>>>>> 2df162de
+        Language::FA => "شبکه محلی",
         _ => "Local network",
     }
     .to_string()
@@ -152,14 +128,11 @@
     match language {
         Language::EN => "Unknown location",
         Language::IT => "Localizzazione sconosciuta",
-<<<<<<< HEAD
-        Language::FA => "محل نامعلوم",
-=======
         Language::RU => "Неизвестный регион",
         Language::SV => "Okänd plats",
         Language::DE => "Ort unbekannt",
         Language::TR => "Bilinmeyen yer",
->>>>>>> 2df162de
+        Language::FA => "محل نامعلوم",
         _ => "Unknown location",
     }
     .to_string()
@@ -169,14 +142,11 @@
     match language {
         Language::EN => "Your network adapter",
         Language::IT => "La tua scheda di rete",
-<<<<<<< HEAD
-        Language::FA => "مبدل شبکه شما",
-=======
         Language::RU => "Ваш сетевой адаптер",
         Language::SV => "Din nätverksadapter",
         Language::DE => "Dein Netzwerk-Adapter",
         Language::TR => "Ağ adaptörün",
->>>>>>> 2df162de
+        Language::FA => "مبدل شبکه شما",
         _ => "Your network adapter",
     }
     .to_string()
@@ -186,14 +156,11 @@
     match language {
         Language::EN => "Socket address",
         Language::IT => "Indirizzo del socket",
-<<<<<<< HEAD
-        Language::FA => "پریز شبکه",
-=======
         Language::RU => "Адрес сокекта",
         Language::SV => "Socketadress",
         Language::DE => "Socket Adresse",
         Language::TR => "Soket adresi",
->>>>>>> 2df162de
+        Language::FA => "پریز شبکه",
         _ => "Socket address",
     }
 }
@@ -202,14 +169,11 @@
     match language {
         Language::EN => "MAC address",
         Language::IT => "Indirizzo MAC",
-<<<<<<< HEAD
-        Language::FA => "آدرس MAC",
-=======
         Language::RU => "MAC адрес",
         Language::SV => "MAC-adress",
         Language::DE => "MAC Adresse",
         Language::TR => "MAC adresi",
->>>>>>> 2df162de
+        Language::FA => "آدرس MAC",
         _ => "MAC address",
     }
 }
@@ -218,14 +182,11 @@
     match language {
         Language::EN => "Source",
         Language::IT => "Sorgente",
-<<<<<<< HEAD
-        Language::FA => "منبع",
-=======
         Language::RU => "Источник",
         Language::SV => "Källa",
         Language::DE => "Quelle",
         Language::TR => "Kaynak",
->>>>>>> 2df162de
+        Language::FA => "منبع",
         _ => "Source",
     }
 }
@@ -234,13 +195,10 @@
     match language {
         Language::EN | Language::SV => "Destination",
         Language::IT => "Destinazione",
-<<<<<<< HEAD
-        Language::FA => "مقصد",
-=======
         Language::RU => "Получатель",
         Language::DE => "Ziel",
         Language::TR => "Hedef",
->>>>>>> 2df162de
+        Language::FA => "مقصد",
         _ => "Destination",
     }
 }
@@ -249,34 +207,25 @@
     match language {
         Language::EN => "Fully qualified domain name",
         Language::IT => "Nome di dominio completo",
-<<<<<<< HEAD
-        Language::FA => "نام دامنه جامع الشرایط",
-=======
         Language::RU => "Полное доменное имя",
         Language::SV => "Fullständigt domännamn",
         Language::DE => "Vollständig qualifizierter Domain Name",
         Language::TR => "Tam nitelikli alan adı",
->>>>>>> 2df162de
+        Language::FA => "نام دامنه جامع الشرایط",
         _ => "Fully qualified domain name",
     }
 }
 
 pub fn administrative_entity_translation(language: Language) -> &'static str {
     match language {
-<<<<<<< HEAD
-        Language::EN => "Administrative entity",
-        Language::IT => "Entità amministrativa",
-        Language::FA => "واحد اجرایی", // TODO: or واحد اداری depending on context
-        _ => "Administrative entity",
-=======
         Language::EN => "Autonomous System name",
         Language::IT => "Nome del sistema autonomo",
         Language::RU => "Имя автономной системы",
         Language::SV => "Administrativ enhet",
         Language::DE => "Name des autonomen Systems",
         Language::TR => "Yönetim varlığı",
+        Language::FA => "واحد اجرایی", // TODO: or واحد اداری depending on context
         _ => "Autonomous System name",
->>>>>>> 2df162de
     }
 }
 
@@ -284,14 +233,11 @@
     match language {
         Language::EN => "Transmitted data",
         Language::IT => "Dati trasmessi",
-<<<<<<< HEAD
-        Language::FA => "دادهٔ منتقل شده",
-=======
         Language::RU => "Передано данных",
         Language::SV => "Överförd data",
         Language::DE => "Übermittelte Daten",
         Language::TR => "Aktarılan veri",
->>>>>>> 2df162de
+        Language::FA => "دادهٔ منتقل شده",
         _ => "Transmitted data",
     }
 }
@@ -300,14 +246,11 @@
     match language {
         Language::EN => "Country",
         Language::IT => "Paese",
-<<<<<<< HEAD
-        Language::FA => "کشور",
-=======
         Language::RU => "Страна",
         Language::SV => "Land",
         Language::DE => "Land",
         Language::TR => "Ülke",
->>>>>>> 2df162de
+        Language::FA => "کشور",
         _ => "Country",
     }
 }
@@ -316,14 +259,11 @@
     match language {
         Language::EN => "Domain name",
         Language::IT => "Nome di dominio",
-<<<<<<< HEAD
-        Language::FA => "نام دامنه",
-=======
         Language::RU => "Доменное имя",
         Language::SV => "Domännamn",
         Language::DE => "Domain Name",
         Language::TR => "Alan adı",
->>>>>>> 2df162de
+        Language::FA => "نام دامنه",
         _ => "Domain name",
     }
 }
@@ -332,14 +272,11 @@
     match language {
         Language::EN => "Only show favorites",
         Language::IT => "Mostra solo i preferiti",
-<<<<<<< HEAD
-        Language::FA => "فقط پسندیده ها را نمایش بده",
-=======
         Language::RU => "Показывать только избранные",
         Language::SV => "Visa endast favoriter",
         Language::DE => "Zeige nur die Favoriten",
         Language::TR => "Sadece favorileri göster",
->>>>>>> 2df162de
+        Language::FA => "فقط پسندیده ها را نمایش بده",
         _ => "Only show favorites",
     }
 }
@@ -348,14 +285,11 @@
     match language {
         Language::EN => "Search filters",
         Language::IT => "Filtri di ricerca",
-<<<<<<< HEAD
-        Language::FA => "صافی های جستجو",
-=======
         Language::RU => "Фильтры для поиска",
         Language::SV => "Sökfilter",
         Language::DE => "Filter suchen",
         Language::TR => "Arama filtresi",
->>>>>>> 2df162de
+        Language::FA => "صافی های جستجو",
         _ => "Search filters",
     }
 }
@@ -364,14 +298,11 @@
     match language {
         Language::EN => "No result available according to the specified search filters",
         Language::IT => "Nessun risultato disponibile secondo i filtri di ricerca specificati",
-<<<<<<< HEAD
-        Language::FA => "هیچ نتیجه ای بر اساس صافی های جستجوی تعیین شده وجود ندارد",
-=======
         Language::RU => "После применения выбранных фильтров результат поиска пустой",
         Language::SV => "Inga resultat tillgängliga utifrån de angivna sökfilterna",
         Language::DE => "Keine Resultate für die spezifizierten Such-Filter verfügbar",
         Language::TR => "Belirtilen arama filtrelerine göre herhangi bir sonuç bulunmamaktadır",
->>>>>>> 2df162de
+        Language::FA => "هیچ نتیجه ای بر اساس صافی های جستجوی تعیین شده وجود ندارد",
         _ => "No result available according to the specified search filters",
     }
 }
@@ -385,14 +316,11 @@
     match language {
         Language::EN => format!("Showing {start}-{end} of {total} total results"),
         Language::IT => format!("Sono mostrati {start}-{end} di {total} risultati totali"),
-<<<<<<< HEAD
-        Language::FA => format!("نمایش {start}-{end} از تمامی {total} نتیجه"),
-=======
         Language::RU => format!("Показываются {start}-{end} из {total} общего числа результатов"),
         Language::SV => format!("Visar {start}-{end} av {total} totala resultat"),
         Language::DE => format!("{start}-{end} von insgesamt {total} Resultaten werden angezeigt"),
         Language::TR => format!("{total} sonuç içinde {start}-{end}"),
->>>>>>> 2df162de
+        Language::FA => format!("نمایش {start}-{end} از تمامی {total} نتیجه"),
         _ => format!("Showing {start}-{end} of {total} total results"),
     }
 }
@@ -402,14 +330,11 @@
     match language {
         Language::EN => "Apply color gradients",
         Language::IT => "Applica sfumature di colore",
-<<<<<<< HEAD
-        Language::FA => "اعمال گرادیان های رنگ",
-=======
         Language::RU => "Применить цветовой градиент", // recheck
         Language::SV => "Applicera färggradient",
         Language::DE => "Farb-Gradienten anwenden",
         Language::TR => "Renk grandyanı uygula",
->>>>>>> 2df162de
+        Language::FA => "اعمال گرادیان های رنگ",
         _ => "Apply color gradients",
     }
 }