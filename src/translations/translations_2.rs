--- conflicted
+++ resolved
@@ -9,12 +9,9 @@
         Language::RU => "Новая версия доступна на GitHub",
         Language::EL => "Μια νεότερη έκδοση είναι διαθέσιμη στο GitHub",
         Language::FA => "یک نسخه جدیدتر روی GitHub موجود است",
-<<<<<<< HEAD
-        Language::TR => "Daha yeni bir versiyon GitHub'ta mevcut",
-=======
         Language::SV => "En nyare version finns tillgänglig på GitHub",
         Language::DE => "Eine neue Version ist auf GitHub verfügbar",
->>>>>>> 8985c60b
+        Language::TR => "Daha yeni bir versiyon GitHub'ta mevcut",
         _ => "A newer version is available on GitHub",
     }
 }
@@ -28,11 +25,8 @@
         Language::PL => "Sprawdź",
         Language::DE => "Inspizieren",
         Language::RU => "Инспектировать",
-<<<<<<< HEAD
+        Language::SV => "Inspektera",
         Language::TR => "İncele",
-=======
-        Language::SV => "Inspektera",
->>>>>>> 8985c60b
         _ => "Inspect",
     }
 }
@@ -41,13 +35,10 @@
     match language {
         Language::EN => "Connection details",
         Language::IT => "Dettagli della connessione",
-<<<<<<< HEAD
-        Language::TR => "Bağlantı detayları",
-=======
         Language::RU => "Подробнее о соединении",
         Language::SV => "Anslutningsdetaljer",
         Language::DE => "Verbindungsdetails",
->>>>>>> 8985c60b
+        Language::TR => "Bağlantı detayları",
         _ => "Connection details",
     }
 }
@@ -56,13 +47,10 @@
     match language {
         Language::EN => "Dropped packets",
         Language::IT => "Pacchetti mancati",
-<<<<<<< HEAD
-        Language::TR => "Düşen paketler",
-=======
         Language::RU => "Потеряно пакетов",
         Language::SV => "Tappade paket",
         Language::DE => "Verlorene Pakete",
->>>>>>> 8985c60b
+        Language::TR => "Düşen paketler",
         _ => "Dropped packets",
     }
 }
@@ -71,13 +59,10 @@
     match language {
         Language::EN => "Data representation",
         Language::IT => "Rappresentazione dei dati",
-<<<<<<< HEAD
-        Language::TR => "Veri gösterimi",
-=======
         Language::RU => "Показывать в виде", // there is selector below: "байтов" or "пакетов"
         Language::SV => "Datarepresentation",
         Language::DE => "Daten Darstellung",
->>>>>>> 8985c60b
+        Language::TR => "Veri gösterimi",
         _ => "Data representation",
     }
 }
@@ -86,13 +71,10 @@
     match language {
         Language::EN => "Network host",
         Language::IT => "Host di rete",
-<<<<<<< HEAD
-        Language::TR => "Ağ sunucusu",
-=======
         Language::RU => "Сетевой хост",
         Language::SV => "Nätverksvärd",
         Language::DE => "Netzwerk-Host",
->>>>>>> 8985c60b
+        Language::TR => "Ağ sunucusu",
         _ => "Network host",
     }
 }
@@ -101,13 +83,10 @@
     match language {
         Language::EN => "Only the top 30 hosts are displayed here",
         Language::IT => "Solo i maggiori 30 host sono mostrati qui",
-<<<<<<< HEAD
-        Language::TR => "Sadece ilk 30 sunucu burda gösterilmektedir",
-=======
         Language::RU => "Тут показываются только первые 30 хостов",
         Language::SV => "Endast de 30 främsta värdarna visas här",
         Language::DE => "Nur die obersten 30 Hosts werden hier angezeigt",
->>>>>>> 8985c60b
+        Language::TR => "Sadece ilk 30 sunucu burda gösterilmektedir",
         _ => "Only the top 30 hosts are displayed here",
     }
 }
@@ -116,13 +95,10 @@
     match language {
         Language::EN => "Sort by",
         Language::IT => "Ordina per",
-<<<<<<< HEAD
-        Language::TR => "Şuna göre sırala",
-=======
         Language::RU => "Сортировка",
         Language::SV => "Sortera efter",
         Language::DE => "Sortieren nach",
->>>>>>> 8985c60b
+        Language::TR => "Şuna göre sırala",
         _ => "Sort by",
     }
 }
@@ -131,13 +107,10 @@
     match language {
         Language::EN => "Local network",
         Language::IT => "Rete locale",
-<<<<<<< HEAD
-        Language::TR => "Yerel ağ",
-=======
         Language::RU => "Локальная сеть",
         Language::SV => "Lokalt nätverk",
         Language::DE => "Lokales Netzwerk",
->>>>>>> 8985c60b
+        Language::TR => "Yerel ağ",
         _ => "Local network",
     }
     .to_string()
@@ -147,13 +120,10 @@
     match language {
         Language::EN => "Unknown location",
         Language::IT => "Localizzazione sconosciuta",
-<<<<<<< HEAD
-        Language::TR => "Bilinmeyen yer",
-=======
         Language::RU => "Неизвестный регион",
         Language::SV => "Okänd plats",
         Language::DE => "Ort unbekannt",
->>>>>>> 8985c60b
+        Language::TR => "Bilinmeyen yer",
         _ => "Unknown location",
     }
     .to_string()
@@ -163,13 +133,10 @@
     match language {
         Language::EN => "Your network adapter",
         Language::IT => "La tua scheda di rete",
-<<<<<<< HEAD
-        Language::TR => "Ağ adaptörün",
-=======
         Language::RU => "Ваш сетевой адаптер",
         Language::SV => "Din nätverksadapter",
         Language::DE => "Dein Netzwerk-Adapter",
->>>>>>> 8985c60b
+        Language::TR => "Ağ adaptörün",
         _ => "Your network adapter",
     }
     .to_string()
@@ -179,13 +146,10 @@
     match language {
         Language::EN => "Socket address",
         Language::IT => "Indirizzo del socket",
-<<<<<<< HEAD
-        Language::TR => "Soket adresi",
-=======
         Language::RU => "Адрес сокекта",
         Language::SV => "Socketadress",
         Language::DE => "Socket Adresse",
->>>>>>> 8985c60b
+        Language::TR => "Soket adresi",
         _ => "Socket address",
     }
 }
@@ -194,13 +158,10 @@
     match language {
         Language::EN => "MAC address",
         Language::IT => "Indirizzo MAC",
-<<<<<<< HEAD
-        Language::TR => "MAC adresi",
-=======
         Language::RU => "MAC адрес",
         Language::SV => "MAC-adress",
         Language::DE => "MAC Adresse",
->>>>>>> 8985c60b
+        Language::TR => "MAC adresi",
         _ => "MAC address",
     }
 }
@@ -209,13 +170,10 @@
     match language {
         Language::EN => "Source",
         Language::IT => "Sorgente",
-<<<<<<< HEAD
-        Language::TR => "Kaynak",
-=======
         Language::RU => "Источник",
         Language::SV => "Källa",
         Language::DE => "Quelle",
->>>>>>> 8985c60b
+        Language::TR => "Kaynak",
         _ => "Source",
     }
 }
@@ -224,12 +182,9 @@
     match language {
         Language::EN | Language::SV => "Destination",
         Language::IT => "Destinazione",
-<<<<<<< HEAD
-        Language::TR => "Hedef",
-=======
         Language::RU => "Получатель",
         Language::DE => "Ziel",
->>>>>>> 8985c60b
+        Language::TR => "Hedef",
         _ => "Destination",
     }
 }
@@ -238,32 +193,23 @@
     match language {
         Language::EN => "Fully qualified domain name",
         Language::IT => "Nome di dominio completo",
-<<<<<<< HEAD
-        Language::TR => "Tam nitelikli alan adı",
-=======
         Language::RU => "Полное доменное имя",
         Language::SV => "Fullständigt domännamn",
         Language::DE => "Vollständig qualifizierter Domain Name",
->>>>>>> 8985c60b
+        Language::TR => "Tam nitelikli alan adı",
         _ => "Fully qualified domain name",
     }
 }
 
 pub fn administrative_entity_translation(language: Language) -> &'static str {
     match language {
-<<<<<<< HEAD
-        Language::EN => "Administrative entity",
-        Language::IT => "Entità amministrativa",
-        Language::TR => "Yönetim varlığı",
-        _ => "Administrative entity",
-=======
         Language::EN => "Autonomous System name",
         Language::IT => "Nome del sistema autonomo",
         Language::RU => "Имя автономной системы",
         Language::SV => "Administrativ enhet",
         Language::DE => "Name des autonomen Systems",
+        Language::TR => "Yönetim varlığı",
         _ => "Autonomous System name",
->>>>>>> 8985c60b
     }
 }
 
@@ -271,13 +217,10 @@
     match language {
         Language::EN => "Transmitted data",
         Language::IT => "Dati trasmessi",
-<<<<<<< HEAD
-        Language::TR => "Aktarılan veri",
-=======
         Language::RU => "Передано данных",
         Language::SV => "Överförd data",
         Language::DE => "Übermittelte Daten",
->>>>>>> 8985c60b
+        Language::TR => "Aktarılan veri",
         _ => "Transmitted data",
     }
 }
@@ -286,13 +229,10 @@
     match language {
         Language::EN => "Country",
         Language::IT => "Paese",
-<<<<<<< HEAD
-        Language::TR => "Ülke",
-=======
         Language::RU => "Страна",
         Language::SV => "Land",
         Language::DE => "Land",
->>>>>>> 8985c60b
+        Language::TR => "Ülke",
         _ => "Country",
     }
 }
@@ -301,13 +241,10 @@
     match language {
         Language::EN => "Domain name",
         Language::IT => "Nome di dominio",
-<<<<<<< HEAD
-        Language::TR => "Alan adı",
-=======
         Language::RU => "Доменное имя",
         Language::SV => "Domännamn",
         Language::DE => "Domain Name",
->>>>>>> 8985c60b
+        Language::TR => "Alan adı",
         _ => "Domain name",
     }
 }
@@ -316,13 +253,10 @@
     match language {
         Language::EN => "Only show favorites",
         Language::IT => "Mostra solo i preferiti",
-<<<<<<< HEAD
-        Language::TR => "Sadece favorileri göster",
-=======
         Language::RU => "Показывать только избранные",
         Language::SV => "Visa endast favoriter",
         Language::DE => "Zeige nur die Favoriten",
->>>>>>> 8985c60b
+        Language::TR => "Sadece favorileri göster",
         _ => "Only show favorites",
     }
 }
@@ -331,13 +265,10 @@
     match language {
         Language::EN => "Search filters",
         Language::IT => "Filtri di ricerca",
-<<<<<<< HEAD
-        Language::TR => "Arama filtresi",
-=======
         Language::RU => "Фильтры для поиска",
         Language::SV => "Sökfilter",
         Language::DE => "Filter suchen",
->>>>>>> 8985c60b
+        Language::TR => "Arama filtresi",
         _ => "Search filters",
     }
 }
@@ -346,13 +277,10 @@
     match language {
         Language::EN => "No result available according to the specified search filters",
         Language::IT => "Nessun risultato disponibile secondo i filtri di ricerca specificati",
-<<<<<<< HEAD
-        Language::TR => "Belirtilen arama filtrelerine göre herhangi bir sonuç bulunmamaktadır",
-=======
         Language::RU => "После применения выбранных фильтров результат поиска пустой",
         Language::SV => "Inga resultat tillgängliga utifrån de angivna sökfilterna",
         Language::DE => "Keine Resultate für die spezifizierten Such-Filter verfügbar",
->>>>>>> 8985c60b
+        Language::TR => "Belirtilen arama filtrelerine göre herhangi bir sonuç bulunmamaktadır",
         _ => "No result available according to the specified search filters",
     }
 }
@@ -366,13 +294,10 @@
     match language {
         Language::EN => format!("Showing {start}-{end} of {total} total results"),
         Language::IT => format!("Sono mostrati {start}-{end} di {total} risultati totali"),
-<<<<<<< HEAD
-        Language::TR => format!("{total} sonuç içinde {start}-{end}"),
-=======
         Language::RU => format!("Показываются {start}-{end} из {total} общего числа результатов"),
         Language::SV => format!("Visar {start}-{end} av {total} totala resultat"),
         Language::DE => format!("{start}-{end} von insgesamt {total} Resultaten werden angezeigt"),
->>>>>>> 8985c60b
+        Language::TR => format!("{total} sonuç içinde {start}-{end}"),
         _ => format!("Showing {start}-{end} of {total} total results"),
     }
 }
@@ -382,13 +307,10 @@
     match language {
         Language::EN => "Apply color gradients",
         Language::IT => "Applica sfumature di colore",
-<<<<<<< HEAD
-        Language::TR => "Renk grandyanı uygula",
-=======
         Language::RU => "Применить цветовой градиент", // recheck
         Language::SV => "Applicera färggradient",
         Language::DE => "Farb-Gradienten anwenden",
->>>>>>> 8985c60b
+        Language::TR => "Renk grandyanı uygula",
         _ => "Apply color gradients",
     }
 }