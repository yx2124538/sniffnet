--- conflicted
+++ resolved
@@ -32,11 +32,8 @@
     match language {
         Language::EN => "Connection details",
         Language::IT => "Dettagli della connessione",
-<<<<<<< HEAD
         Language::RU => "Подробнее о соединении",
-=======
         Language::SV => "Anslutningsdetaljer",
->>>>>>> d3aec1eb
         _ => "Connection details",
     }
 }
@@ -45,11 +42,8 @@
     match language {
         Language::EN => "Dropped packets",
         Language::IT => "Pacchetti mancati",
-<<<<<<< HEAD
         Language::RU => "Потеряно пакетов",
-=======
         Language::SV => "Tappade paket",
->>>>>>> d3aec1eb
         _ => "Dropped packets",
     }
 }
@@ -58,11 +52,8 @@
     match language {
         Language::EN => "Data representation",
         Language::IT => "Rappresentazione dei dati",
-<<<<<<< HEAD
         Language::RU => "Показывать в виде", // there is selector below: "байтов" or "пакетов"
-=======
         Language::SV => "Datarepresentation",
->>>>>>> d3aec1eb
         _ => "Data representation",
     }
 }
@@ -71,11 +62,8 @@
     match language {
         Language::EN => "Network host",
         Language::IT => "Host di rete",
-<<<<<<< HEAD
         Language::RU => "Сетевой хост",
-=======
         Language::SV => "Nätverksvärd",
->>>>>>> d3aec1eb
         _ => "Network host",
     }
 }
@@ -84,11 +72,8 @@
     match language {
         Language::EN => "Only the top 30 hosts are displayed here",
         Language::IT => "Solo i maggiori 30 host sono mostrati qui",
-<<<<<<< HEAD
         Language::RU => "Тут показываются только первые 30 хостов",
-=======
         Language::SV => "Endast de 30 främsta värdarna visas här",
->>>>>>> d3aec1eb
         _ => "Only the top 30 hosts are displayed here",
     }
 }
@@ -97,11 +82,8 @@
     match language {
         Language::EN => "Sort by",
         Language::IT => "Ordina per",
-<<<<<<< HEAD
         Language::RU => "Сортировка",
-=======
         Language::SV => "Sortera efter",
->>>>>>> d3aec1eb
         _ => "Sort by",
     }
 }
@@ -110,11 +92,8 @@
     match language {
         Language::EN => "Local network",
         Language::IT => "Rete locale",
-<<<<<<< HEAD
         Language::RU => "Локальная сеть",
-=======
         Language::SV => "Lokalt nätverk",
->>>>>>> d3aec1eb
         _ => "Local network",
     }
     .to_string()
@@ -124,11 +103,8 @@
     match language {
         Language::EN => "Unknown location",
         Language::IT => "Localizzazione sconosciuta",
-<<<<<<< HEAD
         Language::RU => "Неизвестный регион",
-=======
         Language::SV => "Okänd plats",
->>>>>>> d3aec1eb
         _ => "Unknown location",
     }
     .to_string()
@@ -138,11 +114,8 @@
     match language {
         Language::EN => "Your network adapter",
         Language::IT => "La tua scheda di rete",
-<<<<<<< HEAD
         Language::RU => "Ваш сетевой адаптер",
-=======
         Language::SV => "Din nätverksadapter",
->>>>>>> d3aec1eb
         _ => "Your network adapter",
     }
     .to_string()
@@ -152,11 +125,8 @@
     match language {
         Language::EN => "Socket address",
         Language::IT => "Indirizzo del socket",
-<<<<<<< HEAD
         Language::RU => "Адрес сокекта",
-=======
         Language::SV => "Socketadress",
->>>>>>> d3aec1eb
         _ => "Socket address",
     }
 }
@@ -165,11 +135,8 @@
     match language {
         Language::EN => "MAC address",
         Language::IT => "Indirizzo MAC",
-<<<<<<< HEAD
         Language::RU => "MAC адрес",
-=======
         Language::SV => "MAC-adress",
->>>>>>> d3aec1eb
         _ => "MAC address",
     }
 }
@@ -178,11 +145,8 @@
     match language {
         Language::EN => "Source",
         Language::IT => "Sorgente",
-<<<<<<< HEAD
         Language::RU => "Источник",
-=======
         Language::SV => "Källa",
->>>>>>> d3aec1eb
         _ => "Source",
     }
 }
@@ -200,11 +164,8 @@
     match language {
         Language::EN => "Fully qualified domain name",
         Language::IT => "Nome di dominio completo",
-<<<<<<< HEAD
         Language::RU => "Полное доменное имя",
-=======
         Language::SV => "Fullständigt domännamn",
->>>>>>> d3aec1eb
         _ => "Fully qualified domain name",
     }
 }
@@ -213,11 +174,8 @@
     match language {
         Language::EN => "Administrative entity",
         Language::IT => "Entità amministrativa",
-<<<<<<< HEAD
         Language::RU => "Имя автономной системы",
-=======
         Language::SV => "Administrativ enhet",
->>>>>>> d3aec1eb
         _ => "Administrative entity",
     }
 }
@@ -226,11 +184,8 @@
     match language {
         Language::EN => "Transmitted data",
         Language::IT => "Dati trasmessi",
-<<<<<<< HEAD
         Language::RU => "Передано данных",
-=======
         Language::SV => "Överförd data",
->>>>>>> d3aec1eb
         _ => "Transmitted data",
     }
 }
@@ -239,11 +194,8 @@
     match language {
         Language::EN => "Country",
         Language::IT => "Paese",
-<<<<<<< HEAD
         Language::RU => "Страна",
-=======
         Language::SV => "Land",
->>>>>>> d3aec1eb
         _ => "Country",
     }
 }
@@ -252,11 +204,8 @@
     match language {
         Language::EN => "Domain name",
         Language::IT => "Nome di dominio",
-<<<<<<< HEAD
         Language::RU => "Доменное имя",
-=======
         Language::SV => "Domännamn",
->>>>>>> d3aec1eb
         _ => "Domain name",
     }
 }
@@ -265,11 +214,8 @@
     match language {
         Language::EN => "Only show favorites",
         Language::IT => "Mostra solo i preferiti",
-<<<<<<< HEAD
         Language::RU => "Показывать только избранные",
-=======
         Language::SV => "Visa endast favoriter",
->>>>>>> d3aec1eb
         _ => "Only show favorites",
     }
 }
@@ -278,11 +224,8 @@
     match language {
         Language::EN => "Search filters",
         Language::IT => "Filtri di ricerca",
-<<<<<<< HEAD
         Language::RU => "Фильтры для поиска",
-=======
         Language::SV => "Sökfilter",
->>>>>>> d3aec1eb
         _ => "Search filters",
     }
 }
@@ -291,11 +234,8 @@
     match language {
         Language::EN => "No result available according to the specified search filters",
         Language::IT => "Nessun risultato disponibile secondo i filtri di ricerca specificati",
-<<<<<<< HEAD
         Language::RU => "После применения выбранных фильтров результат поиска пустой",
-=======
         Language::SV => "Inga resultat tillgängliga utifrån de angivna sökfilterna",
->>>>>>> d3aec1eb
         _ => "No result available according to the specified search filters",
     }
 }
@@ -309,11 +249,8 @@
     match language {
         Language::EN => format!("Showing {start}-{end} of {total} total results"),
         Language::IT => format!("Sono mostrati {start}-{end} di {total} risultati totali"),
-<<<<<<< HEAD
         Language::RU => format!("Показываются {start}-{end} из {total} общего числа результатов"),
-=======
         Language::SV => format!("Visar {start}-{end} av {total} totala resultat"),
->>>>>>> d3aec1eb
         _ => format!("Showing {start}-{end} of {total} total results"),
     }
 }
@@ -323,11 +260,8 @@
     match language {
         Language::EN => "Apply color gradients",
         Language::IT => "Applica sfumature di colore",
-<<<<<<< HEAD
         Language::RU => "Применить цветовой градиент", // recheck
-=======
         Language::SV => "Applicera färggradient",
->>>>>>> d3aec1eb
         _ => "Apply color gradients",
     }
 }