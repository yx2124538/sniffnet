#![allow(clippy::match_same_arms)]

use crate::Language;

pub fn new_version_available_translation(language: Language) -> &'static str {
    match language {
        Language::EN => "A newer version is available on GitHub",
        Language::IT => "Una versione più recente è disponibile su GitHub",
        Language::RU => "Новая версия доступна на GitHub",
        Language::EL => "Μια νεότερη έκδοση είναι διαθέσιμη στο GitHub",
        Language::FA => "یک نسخه جدیدتر روی GitHub موجود است",
<<<<<<< HEAD
        Language::ES => "Hay una nueva versión disponible en GitHub",
=======
        Language::SV => "En nyare version finns tillgänglig på GitHub",
        Language::DE => "Eine neue Version ist auf GitHub verfügbar",
        Language::TR => "Daha yeni bir versiyon GitHub'ta mevcut",
>>>>>>> 36afb872
        _ => "A newer version is available on GitHub",
    }
}

pub fn inspect_translation(language: Language) -> &'static str {
    match language {
        Language::EN => "Inspect",
        Language::IT => "Ispeziona",
        Language::FR => "Inspecter",
        Language::ES => "Inspeccionar",
        Language::PL => "Sprawdź",
        Language::DE => "Inspizieren",
        Language::RU => "Инспектировать",
        Language::SV => "Inspektera",
        Language::TR => "İncele",
        Language::FA => "بازرسی",
        _ => "Inspect",
    }
}

pub fn connection_details_translation(language: Language) -> &'static str {
    match language {
        Language::EN => "Connection details",
        Language::IT => "Dettagli della connessione",
<<<<<<< HEAD
        Language::ES => "Detalles de la Conexión",
=======
        Language::RU => "Подробнее о соединении",
        Language::SV => "Anslutningsdetaljer",
        Language::DE => "Verbindungsdetails",
        Language::TR => "Bağlantı detayları",
        Language::FA => "مشخصات اتصال",
>>>>>>> 36afb872
        _ => "Connection details",
    }
}

pub fn dropped_packets_translation(language: Language) -> &'static str {
    match language {
        Language::EN => "Dropped packets",
        Language::IT => "Pacchetti mancati",
<<<<<<< HEAD
        Language::ES => "Paquetes perdidos",
=======
        Language::RU => "Потеряно пакетов",
        Language::SV => "Tappade paket",
        Language::DE => "Verlorene Pakete",
        Language::TR => "Düşen paketler",
        Language::FA => "بسته های رها شده",
>>>>>>> 36afb872
        _ => "Dropped packets",
    }
}

pub fn data_representation_translation(language: Language) -> &'static str {
    match language {
        Language::EN => "Data representation",
        Language::IT => "Rappresentazione dei dati",
<<<<<<< HEAD
        Language::ES => "Representación de los datos",
=======
        Language::RU => "Показывать в виде", // there is selector below: "байтов" or "пакетов"
        Language::SV => "Datarepresentation",
        Language::DE => "Daten Darstellung",
        Language::TR => "Veri gösterimi",
        Language::FA => "بازنمایی داده ها", // TODO: or نمایندگی داده ها depending on context
>>>>>>> 36afb872
        _ => "Data representation",
    }
}

pub fn host_translation(language: Language) -> &'static str {
    match language {
        Language::EN => "Network host",
        Language::IT => "Host di rete",
<<<<<<< HEAD
        Language::ES => "Host de red",
=======
        Language::RU => "Сетевой хост",
        Language::SV => "Nätverksvärd",
        Language::DE => "Netzwerk-Host",
        Language::TR => "Ağ sunucusu",
        Language::FA => "میزبان شبکه",
>>>>>>> 36afb872
        _ => "Network host",
    }
}

pub fn only_top_30_hosts_translation(language: Language) -> &'static str {
    match language {
        Language::EN => "Only the top 30 hosts are displayed here",
        Language::IT => "Solo i maggiori 30 host sono mostrati qui",
<<<<<<< HEAD
        Language::ES => "Aquí sólo se muestran los 30 mejores anfitriones",
=======
        Language::RU => "Тут показываются только первые 30 хостов",
        Language::SV => "Endast de 30 främsta värdarna visas här",
        Language::DE => "Nur die obersten 30 Hosts werden hier angezeigt",
        Language::TR => "Sadece ilk 30 sunucu burda gösterilmektedir",
        Language::FA => "تنها ۳۰ میزبان برتر در اینجا نمایش داده شده اند",
>>>>>>> 36afb872
        _ => "Only the top 30 hosts are displayed here",
    }
}

pub fn sort_by_translation(language: Language) -> &'static str {
    match language {
        Language::EN => "Sort by",
        Language::IT => "Ordina per",
<<<<<<< HEAD
        Language::ES => "Ordenar por",
=======
        Language::RU => "Сортировка",
        Language::SV => "Sortera efter",
        Language::DE => "Sortieren nach",
        Language::TR => "Şuna göre sırala",
        Language::FA => "مرتب سازی بر اساس",
>>>>>>> 36afb872
        _ => "Sort by",
    }
}

pub fn local_translation(language: Language) -> String {
    match language {
        Language::EN => "Local network",
        Language::IT => "Rete locale",
<<<<<<< HEAD
        Language::ES => "Red local",
=======
        Language::RU => "Локальная сеть",
        Language::SV => "Lokalt nätverk",
        Language::DE => "Lokales Netzwerk",
        Language::TR => "Yerel ağ",
        Language::FA => "شبکه محلی",
>>>>>>> 36afb872
        _ => "Local network",
    }
    .to_string()
}

pub fn unknown_translation(language: Language) -> String {
    match language {
        Language::EN => "Unknown location",
        Language::IT => "Localizzazione sconosciuta",
<<<<<<< HEAD
        Language::ES => "Localización desconocida",
=======
        Language::RU => "Неизвестный регион",
        Language::SV => "Okänd plats",
        Language::DE => "Ort unbekannt",
        Language::TR => "Bilinmeyen yer",
        Language::FA => "محل نامعلوم",
>>>>>>> 36afb872
        _ => "Unknown location",
    }
    .to_string()
}

pub fn your_network_adapter_translation(language: Language) -> String {
    match language {
        Language::EN => "Your network adapter",
        Language::IT => "La tua scheda di rete",
<<<<<<< HEAD
        Language::ES => "Su adaptador de red",
=======
        Language::RU => "Ваш сетевой адаптер",
        Language::SV => "Din nätverksadapter",
        Language::DE => "Dein Netzwerk-Adapter",
        Language::TR => "Ağ adaptörün",
        Language::FA => "مبدل شبکه شما",
>>>>>>> 36afb872
        _ => "Your network adapter",
    }
    .to_string()
}

pub fn socket_address_translation(language: Language) -> &'static str {
    match language {
        Language::EN => "Socket address",
        Language::IT => "Indirizzo del socket",
<<<<<<< HEAD
        Language::ES => "Dirección del socket",
=======
        Language::RU => "Адрес сокекта",
        Language::SV => "Socketadress",
        Language::DE => "Socket Adresse",
        Language::TR => "Soket adresi",
        Language::FA => "پریز شبکه",
>>>>>>> 36afb872
        _ => "Socket address",
    }
}

pub fn mac_address_translation(language: Language) -> &'static str {
    match language {
        Language::EN => "MAC address",
        Language::IT => "Indirizzo MAC",
<<<<<<< HEAD
        Language::ES => "Dirección MAC",
=======
        Language::RU => "MAC адрес",
        Language::SV => "MAC-adress",
        Language::DE => "MAC Adresse",
        Language::TR => "MAC adresi",
        Language::FA => "آدرس MAC",
>>>>>>> 36afb872
        _ => "MAC address",
    }
}

pub fn source_translation(language: Language) -> &'static str {
    match language {
        Language::EN => "Source",
        Language::IT => "Sorgente",
<<<<<<< HEAD
        Language::ES => "Origen",
=======
        Language::RU => "Источник",
        Language::SV => "Källa",
        Language::DE => "Quelle",
        Language::TR => "Kaynak",
        Language::FA => "منبع",
>>>>>>> 36afb872
        _ => "Source",
    }
}

pub fn destination_translation(language: Language) -> &'static str {
    match language {
        Language::EN | Language::SV => "Destination",
        Language::IT => "Destinazione",
<<<<<<< HEAD
        Language::ES => "Destino",
=======
        Language::RU => "Получатель",
        Language::DE => "Ziel",
        Language::TR => "Hedef",
        Language::FA => "مقصد",
>>>>>>> 36afb872
        _ => "Destination",
    }
}

pub fn fqdn_translation(language: Language) -> &'static str {
    match language {
        Language::EN => "Fully qualified domain name",
        Language::IT => "Nome di dominio completo",
<<<<<<< HEAD
        Language::ES => "Nombre de dominio completo",
=======
        Language::RU => "Полное доменное имя",
        Language::SV => "Fullständigt domännamn",
        Language::DE => "Vollständig qualifizierter Domain Name",
        Language::TR => "Tam nitelikli alan adı",
        Language::FA => "نام دامنه جامع الشرایط",
>>>>>>> 36afb872
        _ => "Fully qualified domain name",
    }
}

pub fn administrative_entity_translation(language: Language) -> &'static str {
    match language {
<<<<<<< HEAD
        Language::EN => "Administrative entity",
        Language::IT => "Entità amministrativa",
        Language::ES => "Entidad Administrativa",
        _ => "Administrative entity",
=======
        Language::EN => "Autonomous System name",
        Language::IT => "Nome del sistema autonomo",
        Language::RU => "Имя автономной системы",
        Language::SV => "Administrativ enhet",
        Language::DE => "Name des autonomen Systems",
        Language::TR => "Yönetim varlığı",
        Language::FA => "واحد اجرایی", // TODO: or واحد اداری depending on context
        _ => "Autonomous System name",
>>>>>>> 36afb872
    }
}

pub fn transmitted_data_translation(language: Language) -> &'static str {
    match language {
        Language::EN => "Transmitted data",
        Language::IT => "Dati trasmessi",
<<<<<<< HEAD
        Language::ES => "Datos transmitidos",
=======
        Language::RU => "Передано данных",
        Language::SV => "Överförd data",
        Language::DE => "Übermittelte Daten",
        Language::TR => "Aktarılan veri",
        Language::FA => "دادهٔ منتقل شده",
>>>>>>> 36afb872
        _ => "Transmitted data",
    }
}

pub fn country_translation(language: Language) -> &'static str {
    match language {
        Language::EN => "Country",
        Language::IT => "Paese",
<<<<<<< HEAD
        Language::ES => "País",
=======
        Language::RU => "Страна",
        Language::SV => "Land",
        Language::DE => "Land",
        Language::TR => "Ülke",
        Language::FA => "کشور",
>>>>>>> 36afb872
        _ => "Country",
    }
}

pub fn domain_name_translation(language: Language) -> &'static str {
    match language {
        Language::EN => "Domain name",
        Language::IT => "Nome di dominio",
<<<<<<< HEAD
        Language::ES => "Nombre de dominio",
=======
        Language::RU => "Доменное имя",
        Language::SV => "Domännamn",
        Language::DE => "Domain Name",
        Language::TR => "Alan adı",
        Language::FA => "نام دامنه",
>>>>>>> 36afb872
        _ => "Domain name",
    }
}

pub fn only_show_favorites_translation(language: Language) -> &'static str {
    match language {
        Language::EN => "Only show favorites",
        Language::IT => "Mostra solo i preferiti",
<<<<<<< HEAD
        Language::ES => "Mostrar solo los favoritos",
=======
        Language::RU => "Показывать только избранные",
        Language::SV => "Visa endast favoriter",
        Language::DE => "Zeige nur die Favoriten",
        Language::TR => "Sadece favorileri göster",
        Language::FA => "فقط پسندیده ها را نمایش بده",
>>>>>>> 36afb872
        _ => "Only show favorites",
    }
}

pub fn search_filters_translation(language: Language) -> &'static str {
    match language {
        Language::EN => "Search filters",
        Language::IT => "Filtri di ricerca",
<<<<<<< HEAD
        Language::ES => "Filtros de búsqueda",
=======
        Language::RU => "Фильтры для поиска",
        Language::SV => "Sökfilter",
        Language::DE => "Filter suchen",
        Language::TR => "Arama filtresi",
        Language::FA => "صافی های جستجو",
>>>>>>> 36afb872
        _ => "Search filters",
    }
}

pub fn no_search_results_translation(language: Language) -> &'static str {
    match language {
        Language::EN => "No result available according to the specified search filters",
        Language::IT => "Nessun risultato disponibile secondo i filtri di ricerca specificati",
<<<<<<< HEAD
        Language::ES => "No hay resultados disponibles según los filtros de búsqueda especificados",
=======
        Language::RU => "После применения выбранных фильтров результат поиска пустой",
        Language::SV => "Inga resultat tillgängliga utifrån de angivna sökfilterna",
        Language::DE => "Keine Resultate für die spezifizierten Such-Filter verfügbar",
        Language::TR => "Belirtilen arama filtrelerine göre herhangi bir sonuç bulunmamaktadır",
        Language::FA => "هیچ نتیجه ای بر اساس صافی های جستجوی تعیین شده وجود ندارد",
>>>>>>> 36afb872
        _ => "No result available according to the specified search filters",
    }
}

pub fn showing_results_translation(
    language: Language,
    start: usize,
    end: usize,
    total: usize,
) -> String {
    match language {
        Language::EN => format!("Showing {start}-{end} of {total} total results"),
        Language::IT => format!("Sono mostrati {start}-{end} di {total} risultati totali"),
<<<<<<< HEAD
        Language::ES => format!("Mostrando {start}-{end} de {total} resultados totales"),
=======
        Language::RU => format!("Показываются {start}-{end} из {total} общего числа результатов"),
        Language::SV => format!("Visar {start}-{end} av {total} totala resultat"),
        Language::DE => format!("{start}-{end} von insgesamt {total} Resultaten werden angezeigt"),
        Language::TR => format!("{total} sonuç içinde {start}-{end}"),
        Language::FA => format!("نمایش {start}-{end} از تمامی {total} نتیجه"),
>>>>>>> 36afb872
        _ => format!("Showing {start}-{end} of {total} total results"),
    }
}

#[allow(dead_code)]
pub fn color_gradients_translation(language: Language) -> &'static str {
    match language {
        Language::EN => "Apply color gradients",
        Language::IT => "Applica sfumature di colore",
<<<<<<< HEAD
        Language::ES => "Aplicar gradientes de color",
=======
        Language::RU => "Применить цветовой градиент", // recheck
        Language::SV => "Applicera färggradient",
        Language::DE => "Farb-Gradienten anwenden",
        Language::TR => "Renk grandyanı uygula",
        Language::FA => "اعمال گرادیان های رنگ",
>>>>>>> 36afb872
        _ => "Apply color gradients",
    }
}<|MERGE_RESOLUTION|>--- conflicted
+++ resolved
@@ -9,13 +9,10 @@
         Language::RU => "Новая версия доступна на GitHub",
         Language::EL => "Μια νεότερη έκδοση είναι διαθέσιμη στο GitHub",
         Language::FA => "یک نسخه جدیدتر روی GitHub موجود است",
-<<<<<<< HEAD
-        Language::ES => "Hay una nueva versión disponible en GitHub",
-=======
         Language::SV => "En nyare version finns tillgänglig på GitHub",
         Language::DE => "Eine neue Version ist auf GitHub verfügbar",
         Language::TR => "Daha yeni bir versiyon GitHub'ta mevcut",
->>>>>>> 36afb872
+        Language::ES => "Hay una nueva versión disponible en GitHub",
         _ => "A newer version is available on GitHub",
     }
 }
@@ -40,15 +37,12 @@
     match language {
         Language::EN => "Connection details",
         Language::IT => "Dettagli della connessione",
-<<<<<<< HEAD
-        Language::ES => "Detalles de la Conexión",
-=======
         Language::RU => "Подробнее о соединении",
         Language::SV => "Anslutningsdetaljer",
         Language::DE => "Verbindungsdetails",
         Language::TR => "Bağlantı detayları",
         Language::FA => "مشخصات اتصال",
->>>>>>> 36afb872
+        Language::ES => "Detalles de la Conexión",
         _ => "Connection details",
     }
 }
@@ -57,15 +51,12 @@
     match language {
         Language::EN => "Dropped packets",
         Language::IT => "Pacchetti mancati",
-<<<<<<< HEAD
-        Language::ES => "Paquetes perdidos",
-=======
         Language::RU => "Потеряно пакетов",
         Language::SV => "Tappade paket",
         Language::DE => "Verlorene Pakete",
         Language::TR => "Düşen paketler",
         Language::FA => "بسته های رها شده",
->>>>>>> 36afb872
+        Language::ES => "Paquetes perdidos",
         _ => "Dropped packets",
     }
 }
@@ -74,15 +65,12 @@
     match language {
         Language::EN => "Data representation",
         Language::IT => "Rappresentazione dei dati",
-<<<<<<< HEAD
-        Language::ES => "Representación de los datos",
-=======
         Language::RU => "Показывать в виде", // there is selector below: "байтов" or "пакетов"
         Language::SV => "Datarepresentation",
         Language::DE => "Daten Darstellung",
         Language::TR => "Veri gösterimi",
         Language::FA => "بازنمایی داده ها", // TODO: or نمایندگی داده ها depending on context
->>>>>>> 36afb872
+        Language::ES => "Representación de los datos",
         _ => "Data representation",
     }
 }
@@ -91,15 +79,12 @@
     match language {
         Language::EN => "Network host",
         Language::IT => "Host di rete",
-<<<<<<< HEAD
-        Language::ES => "Host de red",
-=======
         Language::RU => "Сетевой хост",
         Language::SV => "Nätverksvärd",
         Language::DE => "Netzwerk-Host",
         Language::TR => "Ağ sunucusu",
         Language::FA => "میزبان شبکه",
->>>>>>> 36afb872
+        Language::ES => "Host de red",
         _ => "Network host",
     }
 }
@@ -108,15 +93,12 @@
     match language {
         Language::EN => "Only the top 30 hosts are displayed here",
         Language::IT => "Solo i maggiori 30 host sono mostrati qui",
-<<<<<<< HEAD
-        Language::ES => "Aquí sólo se muestran los 30 mejores anfitriones",
-=======
         Language::RU => "Тут показываются только первые 30 хостов",
         Language::SV => "Endast de 30 främsta värdarna visas här",
         Language::DE => "Nur die obersten 30 Hosts werden hier angezeigt",
         Language::TR => "Sadece ilk 30 sunucu burda gösterilmektedir",
         Language::FA => "تنها ۳۰ میزبان برتر در اینجا نمایش داده شده اند",
->>>>>>> 36afb872
+        Language::ES => "Aquí sólo se muestran los 30 mejores anfitriones",
         _ => "Only the top 30 hosts are displayed here",
     }
 }
@@ -125,15 +107,12 @@
     match language {
         Language::EN => "Sort by",
         Language::IT => "Ordina per",
-<<<<<<< HEAD
-        Language::ES => "Ordenar por",
-=======
         Language::RU => "Сортировка",
         Language::SV => "Sortera efter",
         Language::DE => "Sortieren nach",
         Language::TR => "Şuna göre sırala",
         Language::FA => "مرتب سازی بر اساس",
->>>>>>> 36afb872
+        Language::ES => "Ordenar por",
         _ => "Sort by",
     }
 }
@@ -142,15 +121,12 @@
     match language {
         Language::EN => "Local network",
         Language::IT => "Rete locale",
-<<<<<<< HEAD
-        Language::ES => "Red local",
-=======
         Language::RU => "Локальная сеть",
         Language::SV => "Lokalt nätverk",
         Language::DE => "Lokales Netzwerk",
         Language::TR => "Yerel ağ",
         Language::FA => "شبکه محلی",
->>>>>>> 36afb872
+        Language::ES => "Red local",
         _ => "Local network",
     }
     .to_string()
@@ -160,15 +136,12 @@
     match language {
         Language::EN => "Unknown location",
         Language::IT => "Localizzazione sconosciuta",
-<<<<<<< HEAD
-        Language::ES => "Localización desconocida",
-=======
         Language::RU => "Неизвестный регион",
         Language::SV => "Okänd plats",
         Language::DE => "Ort unbekannt",
         Language::TR => "Bilinmeyen yer",
         Language::FA => "محل نامعلوم",
->>>>>>> 36afb872
+        Language::ES => "Localización desconocida",
         _ => "Unknown location",
     }
     .to_string()
@@ -178,15 +151,12 @@
     match language {
         Language::EN => "Your network adapter",
         Language::IT => "La tua scheda di rete",
-<<<<<<< HEAD
-        Language::ES => "Su adaptador de red",
-=======
         Language::RU => "Ваш сетевой адаптер",
         Language::SV => "Din nätverksadapter",
         Language::DE => "Dein Netzwerk-Adapter",
         Language::TR => "Ağ adaptörün",
         Language::FA => "مبدل شبکه شما",
->>>>>>> 36afb872
+        Language::ES => "Su adaptador de red",
         _ => "Your network adapter",
     }
     .to_string()
@@ -196,15 +166,12 @@
     match language {
         Language::EN => "Socket address",
         Language::IT => "Indirizzo del socket",
-<<<<<<< HEAD
-        Language::ES => "Dirección del socket",
-=======
         Language::RU => "Адрес сокекта",
         Language::SV => "Socketadress",
         Language::DE => "Socket Adresse",
         Language::TR => "Soket adresi",
         Language::FA => "پریز شبکه",
->>>>>>> 36afb872
+        Language::ES => "Dirección del socket",
         _ => "Socket address",
     }
 }
@@ -213,15 +180,12 @@
     match language {
         Language::EN => "MAC address",
         Language::IT => "Indirizzo MAC",
-<<<<<<< HEAD
-        Language::ES => "Dirección MAC",
-=======
         Language::RU => "MAC адрес",
         Language::SV => "MAC-adress",
         Language::DE => "MAC Adresse",
         Language::TR => "MAC adresi",
         Language::FA => "آدرس MAC",
->>>>>>> 36afb872
+        Language::ES => "Dirección MAC",
         _ => "MAC address",
     }
 }
@@ -230,15 +194,12 @@
     match language {
         Language::EN => "Source",
         Language::IT => "Sorgente",
-<<<<<<< HEAD
-        Language::ES => "Origen",
-=======
         Language::RU => "Источник",
         Language::SV => "Källa",
         Language::DE => "Quelle",
         Language::TR => "Kaynak",
         Language::FA => "منبع",
->>>>>>> 36afb872
+        Language::ES => "Origen",
         _ => "Source",
     }
 }
@@ -247,14 +208,11 @@
     match language {
         Language::EN | Language::SV => "Destination",
         Language::IT => "Destinazione",
-<<<<<<< HEAD
-        Language::ES => "Destino",
-=======
         Language::RU => "Получатель",
         Language::DE => "Ziel",
         Language::TR => "Hedef",
         Language::FA => "مقصد",
->>>>>>> 36afb872
+        Language::ES => "Destino",
         _ => "Destination",
     }
 }
@@ -263,27 +221,18 @@
     match language {
         Language::EN => "Fully qualified domain name",
         Language::IT => "Nome di dominio completo",
-<<<<<<< HEAD
-        Language::ES => "Nombre de dominio completo",
-=======
         Language::RU => "Полное доменное имя",
         Language::SV => "Fullständigt domännamn",
         Language::DE => "Vollständig qualifizierter Domain Name",
         Language::TR => "Tam nitelikli alan adı",
         Language::FA => "نام دامنه جامع الشرایط",
->>>>>>> 36afb872
+        Language::ES => "Nombre de dominio completo",
         _ => "Fully qualified domain name",
     }
 }
 
 pub fn administrative_entity_translation(language: Language) -> &'static str {
     match language {
-<<<<<<< HEAD
-        Language::EN => "Administrative entity",
-        Language::IT => "Entità amministrativa",
-        Language::ES => "Entidad Administrativa",
-        _ => "Administrative entity",
-=======
         Language::EN => "Autonomous System name",
         Language::IT => "Nome del sistema autonomo",
         Language::RU => "Имя автономной системы",
@@ -291,8 +240,8 @@
         Language::DE => "Name des autonomen Systems",
         Language::TR => "Yönetim varlığı",
         Language::FA => "واحد اجرایی", // TODO: or واحد اداری depending on context
+        Language::ES => "Entidad Administrativa",
         _ => "Autonomous System name",
->>>>>>> 36afb872
     }
 }
 
@@ -300,15 +249,12 @@
     match language {
         Language::EN => "Transmitted data",
         Language::IT => "Dati trasmessi",
-<<<<<<< HEAD
-        Language::ES => "Datos transmitidos",
-=======
         Language::RU => "Передано данных",
         Language::SV => "Överförd data",
         Language::DE => "Übermittelte Daten",
         Language::TR => "Aktarılan veri",
         Language::FA => "دادهٔ منتقل شده",
->>>>>>> 36afb872
+        Language::ES => "Datos transmitidos",
         _ => "Transmitted data",
     }
 }
@@ -317,15 +263,12 @@
     match language {
         Language::EN => "Country",
         Language::IT => "Paese",
-<<<<<<< HEAD
-        Language::ES => "País",
-=======
         Language::RU => "Страна",
         Language::SV => "Land",
         Language::DE => "Land",
         Language::TR => "Ülke",
         Language::FA => "کشور",
->>>>>>> 36afb872
+        Language::ES => "País",
         _ => "Country",
     }
 }
@@ -334,15 +277,12 @@
     match language {
         Language::EN => "Domain name",
         Language::IT => "Nome di dominio",
-<<<<<<< HEAD
-        Language::ES => "Nombre de dominio",
-=======
         Language::RU => "Доменное имя",
         Language::SV => "Domännamn",
         Language::DE => "Domain Name",
         Language::TR => "Alan adı",
         Language::FA => "نام دامنه",
->>>>>>> 36afb872
+        Language::ES => "Nombre de dominio",
         _ => "Domain name",
     }
 }
@@ -351,15 +291,12 @@
     match language {
         Language::EN => "Only show favorites",
         Language::IT => "Mostra solo i preferiti",
-<<<<<<< HEAD
-        Language::ES => "Mostrar solo los favoritos",
-=======
         Language::RU => "Показывать только избранные",
         Language::SV => "Visa endast favoriter",
         Language::DE => "Zeige nur die Favoriten",
         Language::TR => "Sadece favorileri göster",
         Language::FA => "فقط پسندیده ها را نمایش بده",
->>>>>>> 36afb872
+        Language::ES => "Mostrar solo los favoritos",
         _ => "Only show favorites",
     }
 }
@@ -368,15 +305,12 @@
     match language {
         Language::EN => "Search filters",
         Language::IT => "Filtri di ricerca",
-<<<<<<< HEAD
-        Language::ES => "Filtros de búsqueda",
-=======
         Language::RU => "Фильтры для поиска",
         Language::SV => "Sökfilter",
         Language::DE => "Filter suchen",
         Language::TR => "Arama filtresi",
         Language::FA => "صافی های جستجو",
->>>>>>> 36afb872
+        Language::ES => "Filtros de búsqueda",
         _ => "Search filters",
     }
 }
@@ -385,15 +319,12 @@
     match language {
         Language::EN => "No result available according to the specified search filters",
         Language::IT => "Nessun risultato disponibile secondo i filtri di ricerca specificati",
-<<<<<<< HEAD
-        Language::ES => "No hay resultados disponibles según los filtros de búsqueda especificados",
-=======
         Language::RU => "После применения выбранных фильтров результат поиска пустой",
         Language::SV => "Inga resultat tillgängliga utifrån de angivna sökfilterna",
         Language::DE => "Keine Resultate für die spezifizierten Such-Filter verfügbar",
         Language::TR => "Belirtilen arama filtrelerine göre herhangi bir sonuç bulunmamaktadır",
         Language::FA => "هیچ نتیجه ای بر اساس صافی های جستجوی تعیین شده وجود ندارد",
->>>>>>> 36afb872
+        Language::ES => "No hay resultados disponibles según los filtros de búsqueda especificados",
         _ => "No result available according to the specified search filters",
     }
 }
@@ -407,15 +338,12 @@
     match language {
         Language::EN => format!("Showing {start}-{end} of {total} total results"),
         Language::IT => format!("Sono mostrati {start}-{end} di {total} risultati totali"),
-<<<<<<< HEAD
-        Language::ES => format!("Mostrando {start}-{end} de {total} resultados totales"),
-=======
         Language::RU => format!("Показываются {start}-{end} из {total} общего числа результатов"),
         Language::SV => format!("Visar {start}-{end} av {total} totala resultat"),
         Language::DE => format!("{start}-{end} von insgesamt {total} Resultaten werden angezeigt"),
         Language::TR => format!("{total} sonuç içinde {start}-{end}"),
         Language::FA => format!("نمایش {start}-{end} از تمامی {total} نتیجه"),
->>>>>>> 36afb872
+        Language::ES => format!("Mostrando {start}-{end} de {total} resultados totales"),
         _ => format!("Showing {start}-{end} of {total} total results"),
     }
 }
@@ -425,15 +353,12 @@
     match language {
         Language::EN => "Apply color gradients",
         Language::IT => "Applica sfumature di colore",
-<<<<<<< HEAD
-        Language::ES => "Aplicar gradientes de color",
-=======
         Language::RU => "Применить цветовой градиент", // recheck
         Language::SV => "Applicera färggradient",
         Language::DE => "Farb-Gradienten anwenden",
         Language::TR => "Renk grandyanı uygula",
         Language::FA => "اعمال گرادیان های رنگ",
->>>>>>> 36afb872
+        Language::ES => "Aplicar gradientes de color",
         _ => "Apply color gradients",
     }
 }