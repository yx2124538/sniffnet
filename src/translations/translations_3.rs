#![allow(clippy::match_same_arms)]

use iced::widget::Text;

use crate::translations::translations::network_adapter_translation;
use crate::{Language, StyleType};

// This is referred to settings (General settings)
pub fn general_translation(language: Language) -> &'static str {
    match language {
        Language::EN | Language::RO => "General",
        // Language::FA => "عمومی",
        Language::ES => "Generales",
        Language::IT => "Generali",
        Language::FR => "Général",
        Language::DE => "Allgemein",
        Language::PL => "Ogólne",
        Language::RU => "Общие",
        Language::JA => "一般",
        Language::UZ => "Asosiy",
        Language::SV => "Allmänt",
<<<<<<< HEAD
        Language::VN => "Tổng quan",
=======
        Language::ZH => "通用",
>>>>>>> 3f6f07b1
        _ => "General",
    }
}

pub fn zoom_translation(language: Language) -> &'static str {
    match language {
        Language::EN
        | Language::IT
        | Language::ES
        | Language::FR
        | Language::DE
        | Language::RO
        | Language::SV => "Zoom",
        // Language::FA => "بزرگنمایی",
        Language::PL => "Powiększenie",
        Language::RU => "Масштаб интерфейса",
        Language::JA => "ズーム",
        Language::UZ => "Kattalashtirish",
<<<<<<< HEAD
        Language::VN => "Phóng to",
=======
        Language::ZH => "缩放",
>>>>>>> 3f6f07b1
        _ => "Zoom",
    }
}

pub fn mmdb_files_translation(language: Language) -> &'static str {
    match language {
        Language::EN => "Database files",
        // Language::FA => "پرونده های پایگاه داده",
        Language::ES => "Archivos de la base de datos",
        Language::IT => "File di database",
        Language::FR => "Fichiers de la base de données",
        Language::DE => "Datenbank Dateien",
        Language::PL => "Pliki bazy danych",
        Language::RU => "Файлы базы данных",
        Language::RO => "Fișiere bază de date",
        Language::JA => "データベース ファイル",
        Language::UZ => "Ma'lumotlar bazasi fayllari",
        Language::SV => "Databasfiler",
<<<<<<< HEAD
        Language::VN => "Tập tin cơ sở dữ liệu",
=======
        Language::ZH => "数据库文件",
>>>>>>> 3f6f07b1
        _ => "Database files",
    }
}

pub fn params_not_editable_translation(language: Language) -> &'static str {
    match language {
        Language::EN => "The following parameters can't be modified during the analysis",
        // Language::FA => "مولفه های روبرو هنگام تحلیل قابل تغییر نیستند",
        Language::ES => "Los siguientes parámetros no pueden modificarse durante el análisis",
        Language::IT => "I seguenti parametri non sono modificabili durante l'analisi",
        Language::FR => "Les paramètres suivants ne peuvent pas être modifiés durant l'analyse",
        Language::DE => "Die folgenden Paramter können während der Analyse nicht verändert werden",
        Language::PL => "Następujące parametry nie mogą być modyfikowane podczas analizy",
        Language::RU => "Следующие параметры не могут быть изменены во время анализа трафика",
        Language::RO => "Următorii parametri nu sunt modificabili în timpul analizei",
        Language::JA => "以下のパラメーターは分析中は変更できません",
        Language::UZ => "Tahlil vaqtida quydagi parametrlarni o'zgartirib bo'lmaydi",
        Language::SV => "Följande parametrar kan inte ändras under analysen",
<<<<<<< HEAD
        Language::VN => "Các tham số sau không thể bị thay đổi khi đang phân tích",
=======
        Language::ZH => "以下参数在分析过程中不能修改",
>>>>>>> 3f6f07b1
        _ => "The following parameters can't be modified during the analysis",
    }
}

pub fn custom_style_translation(language: Language) -> &'static str {
    match language {
        Language::EN => "Custom style",
        // Language::FA => "شیوه سفارشی",
        Language::ES => "Estilo personalizado",
        Language::IT => "Stile personalizzato",
        Language::FR => "Style personnalisé",
        Language::DE => "Benutzerdefinierter Stil",
        Language::PL => "Niestandardowy styl",
        Language::RU => "Свой стиль",
        Language::RO => "Temă personalizată",
        Language::JA => "カスタム スタイル",
        Language::UZ => "Moslashtirilgan uslub",
        Language::SV => "Anpassad stil",
<<<<<<< HEAD
        Language::VN => "Tùy chỉnh chủ đề",
=======
        Language::ZH => "自定义样式",
>>>>>>> 3f6f07b1
        _ => "Custom style",
    }
}

pub fn copy_translation(language: Language) -> &'static str {
    match language {
        Language::EN => "Copy",
        // Language::FA => "رونوشت",
        Language::IT | Language::ES => "Copia",
        Language::FR | Language::RO => "Copie",
        Language::DE => "Kopieren",
        Language::PL => "Kopiuj",
        Language::RU => "Скопировать",
        Language::JA => "コピー",
        Language::UZ => "Nusxalash",
        Language::SV => "Kopia",
<<<<<<< HEAD
        Language::VN => "Sao chép",
=======
        Language::ZH => "复制",
>>>>>>> 3f6f07b1
        _ => "Copy",
    }
}

pub fn port_translation(language: Language) -> &'static str {
    match language {
        Language::EN
        | Language::FR
        | Language::DE
        | Language::PL
        | Language::RO
        | Language::UZ
        | Language::SV => "Port",
        // Language::FA => "درگاه",
        Language::ES => "Puerto",
        Language::IT => "Porta",
        Language::RU => "Порт",
        Language::JA => "ポート",
<<<<<<< HEAD
        Language::VN => "Cổng",
=======
        Language::ZH => "端口",
>>>>>>> 3f6f07b1
        _ => "Port",
    }
}

pub fn invalid_filters_translation(language: Language) -> &'static str {
    match language {
        Language::EN => "Invalid filters",
        // Language::FA => "صافی نامعتبر",
        Language::ES => "Filtros inválidos",
        Language::IT => "Filtri non validi",
        Language::FR => "Filtres invalides",
        Language::DE => "Ungültige Filter",
        Language::PL => "Nieprawidłowe filtry",
        Language::RU => "Неверный формат фильтров",
        Language::RO => "Filtre invalide",
        Language::JA => "無効なフィルター",
        Language::UZ => "Noto'g'ri filterlar",
        Language::SV => "Ogiltiga filter",
<<<<<<< HEAD
        Language::VN => "Bộ lọc không khả dụng",
=======
        Language::ZH => "无效的过滤器",
>>>>>>> 3f6f07b1
        _ => "Invalid filters",
    }
}

pub fn messages_translation(language: Language) -> &'static str {
    match language {
        Language::EN | Language::FR => "Messages",
        // Language::FA => "پیام ها",
        Language::ES => "Mensajes",
        Language::IT => "Messaggi",
        Language::DE => "Nachrichten",
        Language::PL => "Wiadomości",
        Language::RU => "Сообщения",
        Language::RO => "Mesaje",
        Language::JA => "メッセージ",
        Language::UZ => "Xabarlar",
        Language::SV => "Meddelanden",
<<<<<<< HEAD
        Language::VN => "Tin nhắn",
=======
        Language::ZH => "信息",
>>>>>>> 3f6f07b1
        _ => "Messages",
    }
}

pub fn link_type_translation(language: Language) -> &'static str {
    match language {
        Language::EN => "Link type",
        // Language::FA => "نوع پیوند",
        Language::ES => "Tipo de conexión",
        Language::IT => "Tipo di collegamento",
        Language::FR => "Type de connexion",
        Language::DE => "Verbindungsart",
        Language::PL => "Rodzaj połączenia", // "Typ łącza"?
        Language::RU => "Тип соединения",
        Language::RO => "Tipul conexiunii",
        Language::JA => "リンク タイプ",
        Language::UZ => "Havola turi",
        Language::SV => "Länktyp",
<<<<<<< HEAD
        Language::VN => "Loại liên kết",
=======
        Language::ZH => "链接类型",
>>>>>>> 3f6f07b1
        _ => "Link type",
    }
}

pub fn unsupported_link_type_translation(
    language: Language,
    adapter: &str,
) -> Text<'static, StyleType> {
    let translation = match language {
        Language::EN => "The link type associated with this adapter is not supported by Sniffnet yet...",
        // Language::FA => "نوع پیوند مرتبط با این مبدل هنوز توسط Sniffnet پشتیبانی نمی شود...",
        Language::ES => "La conexión asociada con este adaptador aún no esta implementada en Sniffnet...",
        Language::IT => "Il tipo di collegamento associato a questo adattatore di rete non è ancora supportato da Sniffnet...",
        Language::FR => "Le type de connexion associé à cet adaptateur n'est pas encore supporté par Sniffnet...",
        Language::DE => "Die Verbindungsart dieses Adapters wird noch nicht von Sniffnet unterstützt...",
        Language::PL => "Rodzaj połączenia powiązany z tym adapterem nie jest jeszcze obsługiwany przez Sniffnet...",
        Language::RU => "Тип соединения, связанный с этим адаптером, пока не поддерживается Sniffnet...",
        Language::RO => "Tipul conexiunii asociate acestui adaptor de rețea nu este încă suportat de Sniffnet...",
        Language::JA => "このアダプターのリンク タイプは Sniffnet ではまだサポートされていません...",
        Language::UZ => "Ushbu adapter bilan bog'langan havola turi hozircha Sniffnet tomonidan qo'llab quvvatlanmaydi...",
        Language::SV => "Länktypen associerad med denna adapter stöds inte av Sniffnet än...",
<<<<<<< HEAD
        Language::VN => "Loại liên kết được gắn với adapter này chưa được Sniffnet hỗ trợ...",
=======
        Language::ZH => "Sniffnet 尚不支持与此适配器关联的链接类型...",
>>>>>>> 3f6f07b1
        _ => "The link type associated with this adapter is not supported by Sniffnet yet...",
    };

    Text::new(format!(
        "{translation}\n\n{}: {adapter}",
        network_adapter_translation(language)
    ))
}

pub fn style_from_file_translation(language: Language) -> &'static str {
    match language {
        Language::EN => "Select style from a file",
        // Language::FA => "انتخاب شیوه از یک پرونده",
        Language::ES => "Selecciona el estilo desde un archivo",
        Language::IT => "Seleziona lo stile da un file",
        Language::FR => "Sélectionner un style à partir d'un fichier",
        Language::DE => "Stil aus einer Datei wählen",
        Language::PL => "Wybierz styl z pliku",
        Language::RU => "Выберите тему из файла",
        Language::RO => "Selectează tema dintr-un fișier",
        Language::JA => "ファイルからスタイルを選択してください",
        Language::UZ => "Fayldan uslubni tanlang",
        Language::SV => "Välj stil från en fil",
<<<<<<< HEAD
        Language::VN => "Chọn chủ đề từ file của bạn",
=======
        Language::ZH => "从文件中选择样式",
>>>>>>> 3f6f07b1
        _ => "Select style from a file",
    }
}

pub fn database_from_file_translation(language: Language) -> &'static str {
    match language {
        Language::EN => "Select database file",
        // Language::FA => "پرونده پایگاه داده را انتخاب کنید",
        Language::ES => "Selecciona un archivo de base de datos",
        Language::IT => "Seleziona file di database",
        Language::FR => "Sélection d'un fichier de base de données",
        Language::DE => "Datenbank Datei auswählen",
        Language::PL => "Wybierz plik bazy danych",
        Language::RU => "Выберите файл базы данных",
        Language::RO => "Selectează fișier bază de date",
        Language::JA => "データベース ファイルを選択してください",
        Language::UZ => "Ma'lumotlar bazasi faylini tanlang",
        Language::SV => "Välj databasfil",
<<<<<<< HEAD
        Language::VN => "Chọn tập tin cơ sở dữ liệu",
=======
        Language::ZH => "选择数据库文件",
>>>>>>> 3f6f07b1
        _ => "Select database file",
    }
}

pub fn filter_by_host_translation(language: Language) -> &'static str {
    match language {
        Language::EN => "Filter by network host",
        // Language::FA => "صافی بر اساس میزبان شبکه",
        Language::ES => "Filtra por host de red",
        Language::IT => "Filtra per host di rete",
        Language::FR => "Filtrer par réseau hôte",
        Language::DE => "Nach Netzwerk-Host filtern",
        Language::PL => "Filtruj według hosta sieciowego",
        Language::RU => "Фильтр по сетевому хосту",
        Language::RO => "Filtrează după host-ul de rețea",
        Language::JA => "ネットワーク ホストでフィルター",
        Language::UZ => "Tarmoq host bo'yicha filterlash",
        Language::SV => "Filtrera efter nätverksvärd",
<<<<<<< HEAD
        Language::VN => "Lọc bởi máy chủ mạng",
=======
        Language::ZH => "按网络主机筛选",
>>>>>>> 3f6f07b1
        _ => "Filter by network host",
    }
}

pub fn service_translation(language: Language) -> &'static str {
    match language {
        Language::EN | Language::FR | Language::DE | Language::SV => "Service",
        // Language::FA => "خدمت",
        Language::ES => "Servicio",
        Language::IT => "Servizio",
        Language::PL => "Usługa",
        Language::RU => "Сервис",
        Language::RO => "Serviciu",
        Language::JA => "サービス",
        Language::UZ => "Xizmat",
<<<<<<< HEAD
        Language::VN => "Dịch vụ",
=======
        Language::ZH => "服务",
>>>>>>> 3f6f07b1
        _ => "Service",
    }
}

pub fn export_capture_translation(language: Language) -> &'static str {
    match language {
        Language::EN => "Export capture file",
        // Language::FA => "خروجی گرفتن پرونده تسخیری",
        Language::IT => "Esporta file di cattura",
        Language::FR => "Exporter le fichier de capture",
        Language::DE => "Aufzeichnungsdatei exportieren",
        Language::PL => "Eksportuj plik przechwytywania",
        Language::RU => "Экспорт файла захвата",
        Language::RO => "Export fișier captură",
        Language::JA => "キャプチャ ファイルをエクスポート",
        Language::UZ => "Cap faylni export qilish",
        Language::SV => "Exportera inspelningsfil",
<<<<<<< HEAD
        Language::VN => "Xuất tập tin đã bắt",
=======
        Language::ZH => "导出捕获文件",
>>>>>>> 3f6f07b1
        _ => "Export capture file",
    }
}

// (a filesystem directory)
pub fn directory_translation(language: Language) -> &'static str {
    match language {
        Language::EN => "Directory",
        // Language::FA => "پوشه",
        Language::IT => "Cartella",
        Language::FR => "Répertoire",
        Language::DE => "Ordner",
        Language::PL | Language::UZ | Language::SV => "Katalog",
        Language::RU => "Директория",
        Language::RO => "Director",
        Language::JA => "ディレクトリー",
<<<<<<< HEAD
        Language::VN => "Thư mục",
=======
        Language::ZH => "目录",
>>>>>>> 3f6f07b1
        _ => "Directory",
    }
}

pub fn select_directory_translation(language: Language) -> &'static str {
    match language {
        Language::EN => "Select destination directory",
        // Language::FA => "انتخاب پوشه مقصد",
        Language::IT => "Seleziona cartella di destinazione",
        Language::FR => "Sélectionner le répertoire de destination",
        Language::DE => "Zielorder wählen",
        Language::PL => "Wybierz katalog docelowy", // "Wybierz folder docelowy"?
        Language::RU => "Выберите директорию назначения",
        Language::RO => "Selectează directorul destinație",
        Language::JA => "宛先のディレクトリーを選択する",
        Language::UZ => "Manzil katalogni tanlang",
        Language::SV => "Välj målkatalog",
<<<<<<< HEAD
        Language::VN => "Chọn thư mục đích đến",
=======
        Language::ZH => "选择目标目录",
>>>>>>> 3f6f07b1
        _ => "Select destination directory",
    }
}

pub fn file_name_translation(language: Language) -> &'static str {
    match language {
        Language::EN => "File name",
        // Language::FA => "نام پرونده",
        Language::IT => "Nome del file",
        Language::FR => "Nom du fichier",
        Language::DE => "Dateiname",
        Language::PL => "Nazwa pliku",
        Language::RU => "Имя файла",
        Language::RO => "Nume fișier",
        Language::JA => "ファイル ネーム",
        Language::UZ => "Fayl nomi",
        Language::SV => "Filnamn",
<<<<<<< HEAD
        Language::VN => "Tên file",
=======
        Language::ZH => "文件名",
>>>>>>> 3f6f07b1
        _ => "File name",
    }
}

pub fn thumbnail_mode_translation(language: Language) -> &'static str {
    match language {
        Language::EN => "Thumbnail mode",
        // Language::FA => "حالت تصویر بندانگشتی",
        Language::IT => "Modalità miniatura",
        Language::FR => "Mode miniature",
        Language::DE => "Bild-in-Bild Modus",
        Language::PL => "Tryb miniatury",
        Language::RU => "Режим миниатюры",
        Language::RO => "Mod thumbnail",
        Language::JA => "サムネイル モード",
        Language::UZ => "Eskiz rejim",
        Language::SV => "Miniatyrläge",
<<<<<<< HEAD
        Language::VN => "Chế độ thu nhỏ",
=======
        Language::ZH => "缩略图模式",
>>>>>>> 3f6f07b1
        _ => "Thumbnail mode",
    }
}

pub fn learn_more_translation(language: Language) -> &'static str {
    match language {
        Language::EN => "Do you want to learn more?",
        // Language::FA => "آیا می خواهید بیشتر یاد بگیرید؟",
        Language::IT => "Vuoi saperne di più?",
        Language::FR => "Voulez-vous en savoir davantage?",
        Language::DE => "Mehr erfahren",
        Language::PL => "Chcesz dowiedzieć się więcej?",
        Language::RU => "Хотите узнать больше?",
        Language::RO => "Vrei să înveți mai multe?",
        Language::JA => "もっと知りたいですか？",
        Language::UZ => "Ko'proq bilishni hohlaysizmi?",
        Language::SV => "Vill du veta mer?",
<<<<<<< HEAD
        Language::VN => "Bạn có muốn tìm hiểu thêm?",
=======
        Language::ZH => "想知道更多吗？",
>>>>>>> 3f6f07b1
        _ => "Do you want to learn more?",
    }
}<|MERGE_RESOLUTION|>--- conflicted
+++ resolved
@@ -19,11 +19,8 @@
         Language::JA => "一般",
         Language::UZ => "Asosiy",
         Language::SV => "Allmänt",
-<<<<<<< HEAD
         Language::VN => "Tổng quan",
-=======
         Language::ZH => "通用",
->>>>>>> 3f6f07b1
         _ => "General",
     }
 }
@@ -42,11 +39,8 @@
         Language::RU => "Масштаб интерфейса",
         Language::JA => "ズーム",
         Language::UZ => "Kattalashtirish",
-<<<<<<< HEAD
         Language::VN => "Phóng to",
-=======
         Language::ZH => "缩放",
->>>>>>> 3f6f07b1
         _ => "Zoom",
     }
 }
@@ -65,11 +59,8 @@
         Language::JA => "データベース ファイル",
         Language::UZ => "Ma'lumotlar bazasi fayllari",
         Language::SV => "Databasfiler",
-<<<<<<< HEAD
         Language::VN => "Tập tin cơ sở dữ liệu",
-=======
         Language::ZH => "数据库文件",
->>>>>>> 3f6f07b1
         _ => "Database files",
     }
 }
@@ -88,11 +79,8 @@
         Language::JA => "以下のパラメーターは分析中は変更できません",
         Language::UZ => "Tahlil vaqtida quydagi parametrlarni o'zgartirib bo'lmaydi",
         Language::SV => "Följande parametrar kan inte ändras under analysen",
-<<<<<<< HEAD
         Language::VN => "Các tham số sau không thể bị thay đổi khi đang phân tích",
-=======
         Language::ZH => "以下参数在分析过程中不能修改",
->>>>>>> 3f6f07b1
         _ => "The following parameters can't be modified during the analysis",
     }
 }
@@ -111,11 +99,8 @@
         Language::JA => "カスタム スタイル",
         Language::UZ => "Moslashtirilgan uslub",
         Language::SV => "Anpassad stil",
-<<<<<<< HEAD
         Language::VN => "Tùy chỉnh chủ đề",
-=======
         Language::ZH => "自定义样式",
->>>>>>> 3f6f07b1
         _ => "Custom style",
     }
 }
@@ -132,11 +117,8 @@
         Language::JA => "コピー",
         Language::UZ => "Nusxalash",
         Language::SV => "Kopia",
-<<<<<<< HEAD
         Language::VN => "Sao chép",
-=======
         Language::ZH => "复制",
->>>>>>> 3f6f07b1
         _ => "Copy",
     }
 }
@@ -155,11 +137,8 @@
         Language::IT => "Porta",
         Language::RU => "Порт",
         Language::JA => "ポート",
-<<<<<<< HEAD
         Language::VN => "Cổng",
-=======
         Language::ZH => "端口",
->>>>>>> 3f6f07b1
         _ => "Port",
     }
 }
@@ -178,11 +157,8 @@
         Language::JA => "無効なフィルター",
         Language::UZ => "Noto'g'ri filterlar",
         Language::SV => "Ogiltiga filter",
-<<<<<<< HEAD
         Language::VN => "Bộ lọc không khả dụng",
-=======
         Language::ZH => "无效的过滤器",
->>>>>>> 3f6f07b1
         _ => "Invalid filters",
     }
 }
@@ -200,11 +176,8 @@
         Language::JA => "メッセージ",
         Language::UZ => "Xabarlar",
         Language::SV => "Meddelanden",
-<<<<<<< HEAD
         Language::VN => "Tin nhắn",
-=======
         Language::ZH => "信息",
->>>>>>> 3f6f07b1
         _ => "Messages",
     }
 }
@@ -223,11 +196,8 @@
         Language::JA => "リンク タイプ",
         Language::UZ => "Havola turi",
         Language::SV => "Länktyp",
-<<<<<<< HEAD
         Language::VN => "Loại liên kết",
-=======
         Language::ZH => "链接类型",
->>>>>>> 3f6f07b1
         _ => "Link type",
     }
 }
@@ -249,11 +219,8 @@
         Language::JA => "このアダプターのリンク タイプは Sniffnet ではまだサポートされていません...",
         Language::UZ => "Ushbu adapter bilan bog'langan havola turi hozircha Sniffnet tomonidan qo'llab quvvatlanmaydi...",
         Language::SV => "Länktypen associerad med denna adapter stöds inte av Sniffnet än...",
-<<<<<<< HEAD
         Language::VN => "Loại liên kết được gắn với adapter này chưa được Sniffnet hỗ trợ...",
-=======
         Language::ZH => "Sniffnet 尚不支持与此适配器关联的链接类型...",
->>>>>>> 3f6f07b1
         _ => "The link type associated with this adapter is not supported by Sniffnet yet...",
     };
 
@@ -277,11 +244,8 @@
         Language::JA => "ファイルからスタイルを選択してください",
         Language::UZ => "Fayldan uslubni tanlang",
         Language::SV => "Välj stil från en fil",
-<<<<<<< HEAD
         Language::VN => "Chọn chủ đề từ file của bạn",
-=======
         Language::ZH => "从文件中选择样式",
->>>>>>> 3f6f07b1
         _ => "Select style from a file",
     }
 }
@@ -300,11 +264,8 @@
         Language::JA => "データベース ファイルを選択してください",
         Language::UZ => "Ma'lumotlar bazasi faylini tanlang",
         Language::SV => "Välj databasfil",
-<<<<<<< HEAD
         Language::VN => "Chọn tập tin cơ sở dữ liệu",
-=======
         Language::ZH => "选择数据库文件",
->>>>>>> 3f6f07b1
         _ => "Select database file",
     }
 }
@@ -323,11 +284,8 @@
         Language::JA => "ネットワーク ホストでフィルター",
         Language::UZ => "Tarmoq host bo'yicha filterlash",
         Language::SV => "Filtrera efter nätverksvärd",
-<<<<<<< HEAD
         Language::VN => "Lọc bởi máy chủ mạng",
-=======
         Language::ZH => "按网络主机筛选",
->>>>>>> 3f6f07b1
         _ => "Filter by network host",
     }
 }
@@ -343,11 +301,8 @@
         Language::RO => "Serviciu",
         Language::JA => "サービス",
         Language::UZ => "Xizmat",
-<<<<<<< HEAD
         Language::VN => "Dịch vụ",
-=======
         Language::ZH => "服务",
->>>>>>> 3f6f07b1
         _ => "Service",
     }
 }
@@ -365,11 +320,8 @@
         Language::JA => "キャプチャ ファイルをエクスポート",
         Language::UZ => "Cap faylni export qilish",
         Language::SV => "Exportera inspelningsfil",
-<<<<<<< HEAD
         Language::VN => "Xuất tập tin đã bắt",
-=======
         Language::ZH => "导出捕获文件",
->>>>>>> 3f6f07b1
         _ => "Export capture file",
     }
 }
@@ -386,11 +338,8 @@
         Language::RU => "Директория",
         Language::RO => "Director",
         Language::JA => "ディレクトリー",
-<<<<<<< HEAD
         Language::VN => "Thư mục",
-=======
         Language::ZH => "目录",
->>>>>>> 3f6f07b1
         _ => "Directory",
     }
 }
@@ -408,11 +357,8 @@
         Language::JA => "宛先のディレクトリーを選択する",
         Language::UZ => "Manzil katalogni tanlang",
         Language::SV => "Välj målkatalog",
-<<<<<<< HEAD
         Language::VN => "Chọn thư mục đích đến",
-=======
         Language::ZH => "选择目标目录",
->>>>>>> 3f6f07b1
         _ => "Select destination directory",
     }
 }
@@ -430,11 +376,8 @@
         Language::JA => "ファイル ネーム",
         Language::UZ => "Fayl nomi",
         Language::SV => "Filnamn",
-<<<<<<< HEAD
         Language::VN => "Tên file",
-=======
         Language::ZH => "文件名",
->>>>>>> 3f6f07b1
         _ => "File name",
     }
 }
@@ -452,11 +395,8 @@
         Language::JA => "サムネイル モード",
         Language::UZ => "Eskiz rejim",
         Language::SV => "Miniatyrläge",
-<<<<<<< HEAD
         Language::VN => "Chế độ thu nhỏ",
-=======
         Language::ZH => "缩略图模式",
->>>>>>> 3f6f07b1
         _ => "Thumbnail mode",
     }
 }
@@ -474,11 +414,8 @@
         Language::JA => "もっと知りたいですか？",
         Language::UZ => "Ko'proq bilishni hohlaysizmi?",
         Language::SV => "Vill du veta mer?",
-<<<<<<< HEAD
         Language::VN => "Bạn có muốn tìm hiểu thêm?",
-=======
         Language::ZH => "想知道更多吗？",
->>>>>>> 3f6f07b1
         _ => "Do you want to learn more?",
     }
 }