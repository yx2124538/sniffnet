#![allow(clippy::match_same_arms)]

use iced::widget::Text;

use crate::translations::translations::network_adapter_translation;
use crate::{Language, StyleType};

// This is referred to settings (General settings)
pub fn general_translation(language: Language) -> &'static str {
    match language {
        Language::EN | Language::RO => "General",
        Language::ES => "Generales",
        Language::IT => "Generali",
        Language::FR => "Général",
        Language::DE => "Allgemein",
<<<<<<< HEAD
        Language::UZ => "Asosiy",
=======
        Language::PL => "Ogólne",
        Language::RU => "Общие",
        Language::JA => "一般",
>>>>>>> 68aac1ed
        _ => "General",
    }
}

pub fn zoom_translation(language: Language) -> &'static str {
    match language {
<<<<<<< HEAD
        Language::EN | Language::IT | Language::ES | Language::FR | Language::DE => "Zoom",
        Language::UZ => "Kattalashtirish",
=======
        Language::EN | Language::IT | Language::ES | Language::FR | Language::DE | Language::RO => {
            "Zoom"
        }
        Language::PL => "Powiększenie",
        Language::RU => "Масштаб интерфейса",
        Language::JA => "ズーム",
>>>>>>> 68aac1ed
        _ => "Zoom",
    }
}

pub fn mmdb_files_translation(language: Language) -> &'static str {
    match language {
        Language::EN => "Database files",
        Language::ES => "Archivos de la base de datos",
        Language::IT => "File di database",
        Language::FR => "Fichiers de la base de données",
        Language::DE => "Datenbank Dateien",
<<<<<<< HEAD
        Language::UZ => "Ma'lumotlar bazasi fayllari",
=======
        Language::PL => "Pliki bazy danych",
        Language::RU => "Файлы базы данных",
        Language::RO => "Fișiere bază de date",
        Language::JA => "データベース ファイル",
>>>>>>> 68aac1ed
        _ => "Database files",
    }
}

pub fn params_not_editable_translation(language: Language) -> &'static str {
    match language {
        Language::EN => "The following parameters can't be modified during the analysis",
        Language::ES => "Los siguientes parámetros no pueden modificarse durante el análisis",
        Language::IT => "I seguenti parametri non sono modificabili durante l'analisi",
        Language::FR => "Les paramètres suivants ne peuvent pas être modifiés durant l'analyse",
        Language::DE => "Die folgenden Paramter können während der Analyse nicht verändert werden",
<<<<<<< HEAD
        Language::UZ => "Tahlil vaqtida quydagi parametrlarni o'zgartirib bo'lmaydi",
=======
        Language::PL => "Następujące parametry nie mogą być modyfikowane podczas analizy",
        Language::RU => "Следующие параметры не могут быть изменены во время анализа трафика",
        Language::RO => "Următorii parametri nu sunt modificabili în timpul analizei",
        Language::JA => "以下のパラメーターは分析中は変更できません",
>>>>>>> 68aac1ed
        _ => "The following parameters can't be modified during the analysis",
    }
}

<<<<<<< HEAD
// pub fn file_path_translation(language: Language) -> &'static str {
//     match language {
//         Language::EN => "File path",
//         Language::IT => "Percorso del file",
//         Language::FR => "Chemin du fichier",
//         Language::DE => "Dateipfad",
//         Language::UZ => "Fayl yo'li",
//         _ => "File path",
//     }
// }

=======
>>>>>>> 68aac1ed
pub fn custom_style_translation(language: Language) -> &'static str {
    match language {
        Language::EN => "Custom style",
        Language::ES => "Estilo personalizado",
        Language::IT => "Stile personalizzato",
        Language::FR => "Style personnalisé",
        Language::DE => "Benutzerdefinierter Stil",
<<<<<<< HEAD
        Language::UZ => "Moslashtirilgan uslub",
=======
        Language::PL => "Niestandardowy styl",
        Language::RU => "Свой стиль",
        Language::RO => "Temă personalizată",
        Language::JA => "カスタム スタイル",
>>>>>>> 68aac1ed
        _ => "Custom style",
    }
}

pub fn copy_translation(language: Language) -> &'static str {
    match language {
        Language::EN => "Copy",
        Language::IT | Language::ES => "Copia",
        Language::FR | Language::RO => "Copie",
        Language::DE => "Kopieren",
<<<<<<< HEAD
        Language::UZ => "Nusxalash",
=======
        Language::PL => "Kopiuj",
        Language::RU => "Скопировать",
        Language::JA => "コピー",
>>>>>>> 68aac1ed
        _ => "Copy",
    }
}

pub fn port_translation(language: Language) -> &'static str {
    match language {
        Language::EN | Language::FR | Language::DE | Language::PL | Language::RO => "Port",
        Language::ES => "Puerto",
        Language::IT => "Porta",
<<<<<<< HEAD
        Language::UZ => "Port",
=======
        Language::RU => "Порт",
        Language::JA => "ポート",
>>>>>>> 68aac1ed
        _ => "Port",
    }
}

pub fn invalid_filters_translation(language: Language) -> &'static str {
    match language {
        Language::EN => "Invalid filters",
        Language::ES => "Filtros inválidos",
        Language::IT => "Filtri non validi",
        Language::FR => "Filtres invalides",
        Language::DE => "Ungültige Filter",
<<<<<<< HEAD
        Language::UZ => "Noto'g'ri filterlar",
=======
        Language::PL => "Nieprawidłowe filtry",
        Language::RU => "Неверный формат фильтров",
        Language::RO => "Filtre invalide",
        Language::JA => "無効なフィルター",
>>>>>>> 68aac1ed
        _ => "Invalid filters",
    }
}

pub fn messages_translation(language: Language) -> &'static str {
    match language {
        Language::EN | Language::FR => "Messages",
        Language::ES => "Mensajes",
        Language::IT => "Messaggi",
        Language::DE => "Nachrichten",
<<<<<<< HEAD
        Language::UZ => "Xabarlar",
=======
        Language::PL => "Wiadomości",
        Language::RU => "Сообщения",
        Language::RO => "Mesaje",
        Language::JA => "メッセージ",
>>>>>>> 68aac1ed
        _ => "Messages",
    }
}

pub fn link_type_translation(language: Language) -> &'static str {
    match language {
        Language::EN => "Link type",
        Language::ES => "Tipo de conexión",
        Language::IT => "Tipo di collegamento",
        Language::FR => "Type de connexion",
        Language::DE => "Verbindungsart",
<<<<<<< HEAD
        Language::UZ => "Havola turi",
=======
        Language::PL => "Rodzaj połączenia", // "Typ łącza"?
        Language::RU => "Тип соединения",
        Language::RO => "Tipul conexiunii",
        Language::JA => "リンク タイプ",
>>>>>>> 68aac1ed
        _ => "Link type",
    }
}

pub fn unsupported_link_type_translation(
    language: Language,
    adapter: &str,
) -> Text<'static, StyleType> {
    let mut string = match language {
        Language::EN => "The link type associated with this adapter is not supported by Sniffnet yet...",
        Language::ES => "La conexión asociada con este adaptador aún no esta implementada en Sniffnet...",
        Language::IT => "Il tipo di collegamento associato a questo adattatore di rete non è ancora supportato da Sniffnet...",
        Language::FR => "Le type de connexion associé à cet adaptateur n'est pas encore supporté par Sniffnet...",
        Language::DE => "Die Verbindungsart dieses Adapters wird noch nicht von Sniffnet unterstützt",
<<<<<<< HEAD
        Language::UZ => "Ushbu adapter bilan bog'langan havola turi hozircha Sniffnet tomonidan qo'llab quvvatlanmaydi",
=======
        Language::PL => "Rodzaj połączenia powiązany z tym adapterem nie jest jeszcze obsługiwany przez Sniffnet...",
        Language::RU => "Тип соединения, связанный с этим адаптером, пока не поддерживается Sniffnet...",
        Language::RO => "Tipul conexiunii asociate acestui adaptor de rețea nu este încă suportat de Sniffnet...",
        Language::JA => "このアダプターのリンク タイプは Sniffnet ではまだサポートされていません...",
>>>>>>> 68aac1ed
        _ => "The link type associated with this adapter is not supported by Sniffnet yet...",
    }.to_string();

    let network_adapter_translation = network_adapter_translation(language);
    string.push_str(&format!("\n\n{network_adapter_translation}: {adapter}"));
    Text::new(string)
}

pub fn style_from_file_translation(language: Language) -> &'static str {
    match language {
        Language::EN => "Select style from a file",
        Language::ES => "Selecciona el estilo desde un archivo",
        Language::IT => "Seleziona lo stile da un file",
        Language::FR => "Sélectionner un style à partir d'un fichier",
        Language::DE => "Stil aus einer Datei wählen",
        Language::PL => "Wybierz styl z pliku",
        Language::RU => "Выберите тему из файла",
        Language::RO => "Selectează tema dintr-un fișier",
        Language::JA => "ファイルからスタイルを選択してください",
        _ => "Select style from a file",
    }
}

pub fn database_from_file_translation(language: Language) -> &'static str {
    match language {
        Language::EN => "Select database file",
        Language::ES => "Selecciona un archivo de base de datos",
        Language::IT => "Seleziona file di database",
        Language::FR => "Sélection d'un fichier de base de données",
        Language::DE => "Datenbank Datei auswählen",
<<<<<<< HEAD
        Language::UZ => "Ma'lumotlar bazasi faylini tanlang",
=======
        Language::PL => "Wybierz plik bazy danych",
        Language::RU => "Выберите файл базы данных",
        Language::RO => "Selectează fișier bază de date",
        Language::JA => "データベース ファイルを選択してください",
>>>>>>> 68aac1ed
        _ => "Select database file",
    }
}

pub fn filter_by_host_translation(language: Language) -> &'static str {
    match language {
        Language::EN => "Filter by network host",
        Language::ES => "Filtra por host de red",
        Language::IT => "Filtra per host di rete",
        Language::FR => "Filtrer par réseau hôte",
        Language::DE => "Nach Netzwerk-Host filtern",
<<<<<<< HEAD
        Language::UZ => "Tarmoq host bo'yicha filterlash",
=======
        Language::PL => "Filtruj według hosta sieciowego",
        Language::RU => "Фильтр по сетевому хосту",
        Language::RO => "Filtrează după host-ul de rețea",
        Language::JA => "ネットワーク ホストでフィルター",
>>>>>>> 68aac1ed
        _ => "Filter by network host",
    }
}

pub fn service_translation(language: Language) -> &'static str {
    match language {
        Language::EN | Language::FR | Language::DE => "Service",
        Language::ES => "Servicio",
        Language::IT => "Servizio",
<<<<<<< HEAD
        Language::UZ => "Xizmat",
=======
        Language::PL => "Usługa",
        Language::RU => "Сервис",
        Language::RO => "Serviciu",
        Language::JA => "サービス",
>>>>>>> 68aac1ed
        _ => "Service",
    }
}

pub fn export_capture_translation(language: Language) -> &'static str {
    match language {
        Language::EN => "Export capture file",
        Language::IT => "Esporta file di cattura",
        Language::FR => "Exporter le fichier de capture",
        Language::DE => "Aufzeichnungsdatei exportieren",
<<<<<<< HEAD
        Language::UZ => "Cap faylni export qilish",
=======
        Language::PL => "Eksportuj plik przechwytywania",
        Language::RU => "Экспорт файла захвата",
        Language::RO => "Export fișier captură",
        Language::JA => "キャプチャ ファイルをエクスポート",
>>>>>>> 68aac1ed
        _ => "Export capture file",
    }
}

// (a filesystem directory)
pub fn directory_translation(language: Language) -> &'static str {
    match language {
        Language::EN => "Directory",
        Language::IT => "Cartella",
        Language::FR => "Répertoire",
        Language::DE => "Ordner",
<<<<<<< HEAD
        Language::UZ => "Katalog",
=======
        Language::PL => "Katalog", // Katalog usually refers to Linux based directory while "Folder" is more common between Windows users (e.g. windows explorer refers to directories as "Folders")
        Language::RU => "Директория",
        Language::RO => "Director",
        Language::JA => "ディレクトリー",
>>>>>>> 68aac1ed
        _ => "Directory",
    }
}

pub fn select_directory_translation(language: Language) -> &'static str {
    match language {
        Language::EN => "Select destination directory",
        Language::IT => "Seleziona cartella di destinazione",
        Language::FR => "Sélectionner le répertoire de destination",
        Language::DE => "Zielorder wählen",
<<<<<<< HEAD
        Language::UZ => "Manzil katalogni tanlang",
=======
        Language::PL => "Wybierz katalog docelowy", // "Wybierz folder docelowy"?
        Language::RU => "Выберите директорию назначения",
        Language::RO => "Selectează directorul destinație",
        Language::JA => "宛先のディレクトリーを選択する",
>>>>>>> 68aac1ed
        _ => "Select destination directory",
    }
}

pub fn file_name_translation(language: Language) -> &'static str {
    match language {
        Language::EN => "File name",
        Language::IT => "Nome del file",
        Language::FR => "Nom du fichier",
        Language::DE => "Dateiname",
<<<<<<< HEAD
        Language::UZ => "Fayl nomi",
=======
        Language::PL => "Nazwa pliku",
        Language::RU => "Имя файла",
        Language::RO => "Nume fișier",
        Language::JA => "ファイル ネーム",
>>>>>>> 68aac1ed
        _ => "File name",
    }
}

pub fn thumbnail_mode_translation(language: Language) -> &'static str {
    match language {
        Language::EN => "Thumbnail mode",
        Language::IT => "Modalità miniatura",
        Language::FR => "Mode miniature",
        Language::DE => "Bild-in-Bild Modus",
<<<<<<< HEAD
        Language::UZ => "Eskiz rejim",
=======
        Language::PL => "Tryb miniatury",
        Language::RU => "Режим миниатюры",
        Language::RO => "Mod thumbnail",
        Language::JA => "サムネイル モード",
>>>>>>> 68aac1ed
        _ => "Thumbnail mode",
    }
}

pub fn learn_more_translation(language: Language) -> &'static str {
    match language {
        Language::EN => "Do you want to learn more?",
        Language::IT => "Vuoi saperne di più?",
        Language::FR => "Voulez-vous en savoir davantage?",
        Language::DE => "Mehr erfahren",
<<<<<<< HEAD
        Language::UZ => "Ko'proq bilishni hohlaysizmi ?",
=======
        Language::PL => "Chcesz dowiedzieć się więcej?",
        Language::RU => "Хотите узнать больше?",
        Language::RO => "Vrei să înveți mai multe?",
        Language::JA => "もっと知りたいですか？",
>>>>>>> 68aac1ed
        _ => "Do you want to learn more?",
    }
}<|MERGE_RESOLUTION|>--- conflicted
+++ resolved
@@ -13,30 +13,24 @@
         Language::IT => "Generali",
         Language::FR => "Général",
         Language::DE => "Allgemein",
-<<<<<<< HEAD
-        Language::UZ => "Asosiy",
-=======
         Language::PL => "Ogólne",
         Language::RU => "Общие",
         Language::JA => "一般",
->>>>>>> 68aac1ed
+        Language::UZ => "Asosiy",
         _ => "General",
     }
 }
 
 pub fn zoom_translation(language: Language) -> &'static str {
     match language {
-<<<<<<< HEAD
-        Language::EN | Language::IT | Language::ES | Language::FR | Language::DE => "Zoom",
-        Language::UZ => "Kattalashtirish",
-=======
         Language::EN | Language::IT | Language::ES | Language::FR | Language::DE | Language::RO => {
             "Zoom"
         }
         Language::PL => "Powiększenie",
         Language::RU => "Масштаб интерфейса",
         Language::JA => "ズーム",
->>>>>>> 68aac1ed
+        Language::EN | Language::IT | Language::ES | Language::FR | Language::DE => "Zoom",
+        Language::UZ => "Kattalashtirish",
         _ => "Zoom",
     }
 }
@@ -48,14 +42,11 @@
         Language::IT => "File di database",
         Language::FR => "Fichiers de la base de données",
         Language::DE => "Datenbank Dateien",
-<<<<<<< HEAD
-        Language::UZ => "Ma'lumotlar bazasi fayllari",
-=======
         Language::PL => "Pliki bazy danych",
         Language::RU => "Файлы базы данных",
         Language::RO => "Fișiere bază de date",
         Language::JA => "データベース ファイル",
->>>>>>> 68aac1ed
+        Language::UZ => "Ma'lumotlar bazasi fayllari",
         _ => "Database files",
     }
 }
@@ -67,32 +58,15 @@
         Language::IT => "I seguenti parametri non sono modificabili durante l'analisi",
         Language::FR => "Les paramètres suivants ne peuvent pas être modifiés durant l'analyse",
         Language::DE => "Die folgenden Paramter können während der Analyse nicht verändert werden",
-<<<<<<< HEAD
-        Language::UZ => "Tahlil vaqtida quydagi parametrlarni o'zgartirib bo'lmaydi",
-=======
         Language::PL => "Następujące parametry nie mogą być modyfikowane podczas analizy",
         Language::RU => "Следующие параметры не могут быть изменены во время анализа трафика",
         Language::RO => "Următorii parametri nu sunt modificabili în timpul analizei",
         Language::JA => "以下のパラメーターは分析中は変更できません",
->>>>>>> 68aac1ed
+        Language::UZ => "Tahlil vaqtida quydagi parametrlarni o'zgartirib bo'lmaydi",
         _ => "The following parameters can't be modified during the analysis",
     }
 }
 
-<<<<<<< HEAD
-// pub fn file_path_translation(language: Language) -> &'static str {
-//     match language {
-//         Language::EN => "File path",
-//         Language::IT => "Percorso del file",
-//         Language::FR => "Chemin du fichier",
-//         Language::DE => "Dateipfad",
-//         Language::UZ => "Fayl yo'li",
-//         _ => "File path",
-//     }
-// }
-
-=======
->>>>>>> 68aac1ed
 pub fn custom_style_translation(language: Language) -> &'static str {
     match language {
         Language::EN => "Custom style",
@@ -100,14 +74,11 @@
         Language::IT => "Stile personalizzato",
         Language::FR => "Style personnalisé",
         Language::DE => "Benutzerdefinierter Stil",
-<<<<<<< HEAD
-        Language::UZ => "Moslashtirilgan uslub",
-=======
         Language::PL => "Niestandardowy styl",
         Language::RU => "Свой стиль",
         Language::RO => "Temă personalizată",
         Language::JA => "カスタム スタイル",
->>>>>>> 68aac1ed
+        Language::UZ => "Moslashtirilgan uslub",
         _ => "Custom style",
     }
 }
@@ -118,13 +89,10 @@
         Language::IT | Language::ES => "Copia",
         Language::FR | Language::RO => "Copie",
         Language::DE => "Kopieren",
-<<<<<<< HEAD
-        Language::UZ => "Nusxalash",
-=======
         Language::PL => "Kopiuj",
         Language::RU => "Скопировать",
         Language::JA => "コピー",
->>>>>>> 68aac1ed
+        Language::UZ => "Nusxalash",
         _ => "Copy",
     }
 }
@@ -134,12 +102,9 @@
         Language::EN | Language::FR | Language::DE | Language::PL | Language::RO => "Port",
         Language::ES => "Puerto",
         Language::IT => "Porta",
-<<<<<<< HEAD
-        Language::UZ => "Port",
-=======
         Language::RU => "Порт",
         Language::JA => "ポート",
->>>>>>> 68aac1ed
+        Language::UZ => "Port",
         _ => "Port",
     }
 }
@@ -151,14 +116,11 @@
         Language::IT => "Filtri non validi",
         Language::FR => "Filtres invalides",
         Language::DE => "Ungültige Filter",
-<<<<<<< HEAD
-        Language::UZ => "Noto'g'ri filterlar",
-=======
         Language::PL => "Nieprawidłowe filtry",
         Language::RU => "Неверный формат фильтров",
         Language::RO => "Filtre invalide",
         Language::JA => "無効なフィルター",
->>>>>>> 68aac1ed
+        Language::UZ => "Noto'g'ri filterlar",
         _ => "Invalid filters",
     }
 }
@@ -169,14 +131,11 @@
         Language::ES => "Mensajes",
         Language::IT => "Messaggi",
         Language::DE => "Nachrichten",
-<<<<<<< HEAD
-        Language::UZ => "Xabarlar",
-=======
         Language::PL => "Wiadomości",
         Language::RU => "Сообщения",
         Language::RO => "Mesaje",
         Language::JA => "メッセージ",
->>>>>>> 68aac1ed
+        Language::UZ => "Xabarlar",
         _ => "Messages",
     }
 }
@@ -188,14 +147,11 @@
         Language::IT => "Tipo di collegamento",
         Language::FR => "Type de connexion",
         Language::DE => "Verbindungsart",
-<<<<<<< HEAD
-        Language::UZ => "Havola turi",
-=======
         Language::PL => "Rodzaj połączenia", // "Typ łącza"?
         Language::RU => "Тип соединения",
         Language::RO => "Tipul conexiunii",
         Language::JA => "リンク タイプ",
->>>>>>> 68aac1ed
+        Language::UZ => "Havola turi",
         _ => "Link type",
     }
 }
@@ -210,14 +166,11 @@
         Language::IT => "Il tipo di collegamento associato a questo adattatore di rete non è ancora supportato da Sniffnet...",
         Language::FR => "Le type de connexion associé à cet adaptateur n'est pas encore supporté par Sniffnet...",
         Language::DE => "Die Verbindungsart dieses Adapters wird noch nicht von Sniffnet unterstützt",
-<<<<<<< HEAD
-        Language::UZ => "Ushbu adapter bilan bog'langan havola turi hozircha Sniffnet tomonidan qo'llab quvvatlanmaydi",
-=======
         Language::PL => "Rodzaj połączenia powiązany z tym adapterem nie jest jeszcze obsługiwany przez Sniffnet...",
         Language::RU => "Тип соединения, связанный с этим адаптером, пока не поддерживается Sniffnet...",
         Language::RO => "Tipul conexiunii asociate acestui adaptor de rețea nu este încă suportat de Sniffnet...",
         Language::JA => "このアダプターのリンク タイプは Sniffnet ではまだサポートされていません...",
->>>>>>> 68aac1ed
+        Language::UZ => "Ushbu adapter bilan bog'langan havola turi hozircha Sniffnet tomonidan qo'llab quvvatlanmaydi",
         _ => "The link type associated with this adapter is not supported by Sniffnet yet...",
     }.to_string();
 
@@ -237,6 +190,7 @@
         Language::RU => "Выберите тему из файла",
         Language::RO => "Selectează tema dintr-un fișier",
         Language::JA => "ファイルからスタイルを選択してください",
+        Language::UZ => "Fayldan uslubni tanlang",
         _ => "Select style from a file",
     }
 }
@@ -248,14 +202,11 @@
         Language::IT => "Seleziona file di database",
         Language::FR => "Sélection d'un fichier de base de données",
         Language::DE => "Datenbank Datei auswählen",
-<<<<<<< HEAD
-        Language::UZ => "Ma'lumotlar bazasi faylini tanlang",
-=======
         Language::PL => "Wybierz plik bazy danych",
         Language::RU => "Выберите файл базы данных",
         Language::RO => "Selectează fișier bază de date",
         Language::JA => "データベース ファイルを選択してください",
->>>>>>> 68aac1ed
+        Language::UZ => "Ma'lumotlar bazasi faylini tanlang",
         _ => "Select database file",
     }
 }
@@ -267,14 +218,11 @@
         Language::IT => "Filtra per host di rete",
         Language::FR => "Filtrer par réseau hôte",
         Language::DE => "Nach Netzwerk-Host filtern",
-<<<<<<< HEAD
-        Language::UZ => "Tarmoq host bo'yicha filterlash",
-=======
         Language::PL => "Filtruj według hosta sieciowego",
         Language::RU => "Фильтр по сетевому хосту",
         Language::RO => "Filtrează după host-ul de rețea",
         Language::JA => "ネットワーク ホストでフィルター",
->>>>>>> 68aac1ed
+        Language::UZ => "Tarmoq host bo'yicha filterlash",
         _ => "Filter by network host",
     }
 }
@@ -284,14 +232,11 @@
         Language::EN | Language::FR | Language::DE => "Service",
         Language::ES => "Servicio",
         Language::IT => "Servizio",
-<<<<<<< HEAD
-        Language::UZ => "Xizmat",
-=======
         Language::PL => "Usługa",
         Language::RU => "Сервис",
         Language::RO => "Serviciu",
         Language::JA => "サービス",
->>>>>>> 68aac1ed
+        Language::UZ => "Xizmat",
         _ => "Service",
     }
 }
@@ -302,14 +247,11 @@
         Language::IT => "Esporta file di cattura",
         Language::FR => "Exporter le fichier de capture",
         Language::DE => "Aufzeichnungsdatei exportieren",
-<<<<<<< HEAD
-        Language::UZ => "Cap faylni export qilish",
-=======
         Language::PL => "Eksportuj plik przechwytywania",
         Language::RU => "Экспорт файла захвата",
         Language::RO => "Export fișier captură",
         Language::JA => "キャプチャ ファイルをエクスポート",
->>>>>>> 68aac1ed
+        Language::UZ => "Cap faylni export qilish",
         _ => "Export capture file",
     }
 }
@@ -321,14 +263,11 @@
         Language::IT => "Cartella",
         Language::FR => "Répertoire",
         Language::DE => "Ordner",
-<<<<<<< HEAD
-        Language::UZ => "Katalog",
-=======
         Language::PL => "Katalog", // Katalog usually refers to Linux based directory while "Folder" is more common between Windows users (e.g. windows explorer refers to directories as "Folders")
         Language::RU => "Директория",
         Language::RO => "Director",
         Language::JA => "ディレクトリー",
->>>>>>> 68aac1ed
+        Language::UZ => "Katalog",
         _ => "Directory",
     }
 }
@@ -339,14 +278,11 @@
         Language::IT => "Seleziona cartella di destinazione",
         Language::FR => "Sélectionner le répertoire de destination",
         Language::DE => "Zielorder wählen",
-<<<<<<< HEAD
-        Language::UZ => "Manzil katalogni tanlang",
-=======
         Language::PL => "Wybierz katalog docelowy", // "Wybierz folder docelowy"?
         Language::RU => "Выберите директорию назначения",
         Language::RO => "Selectează directorul destinație",
         Language::JA => "宛先のディレクトリーを選択する",
->>>>>>> 68aac1ed
+        Language::UZ => "Manzil katalogni tanlang",
         _ => "Select destination directory",
     }
 }
@@ -357,14 +293,11 @@
         Language::IT => "Nome del file",
         Language::FR => "Nom du fichier",
         Language::DE => "Dateiname",
-<<<<<<< HEAD
-        Language::UZ => "Fayl nomi",
-=======
         Language::PL => "Nazwa pliku",
         Language::RU => "Имя файла",
         Language::RO => "Nume fișier",
         Language::JA => "ファイル ネーム",
->>>>>>> 68aac1ed
+        Language::UZ => "Fayl nomi",
         _ => "File name",
     }
 }
@@ -375,14 +308,11 @@
         Language::IT => "Modalità miniatura",
         Language::FR => "Mode miniature",
         Language::DE => "Bild-in-Bild Modus",
-<<<<<<< HEAD
-        Language::UZ => "Eskiz rejim",
-=======
         Language::PL => "Tryb miniatury",
         Language::RU => "Режим миниатюры",
         Language::RO => "Mod thumbnail",
         Language::JA => "サムネイル モード",
->>>>>>> 68aac1ed
+        Language::UZ => "Eskiz rejim",
         _ => "Thumbnail mode",
     }
 }
@@ -393,14 +323,11 @@
         Language::IT => "Vuoi saperne di più?",
         Language::FR => "Voulez-vous en savoir davantage?",
         Language::DE => "Mehr erfahren",
-<<<<<<< HEAD
-        Language::UZ => "Ko'proq bilishni hohlaysizmi ?",
-=======
         Language::PL => "Chcesz dowiedzieć się więcej?",
         Language::RU => "Хотите узнать больше?",
         Language::RO => "Vrei să înveți mai multe?",
         Language::JA => "もっと知りたいですか？",
->>>>>>> 68aac1ed
+        Language::UZ => "Ko'proq bilishni hohlaysizmi ?",
         _ => "Do you want to learn more?",
     }
 }