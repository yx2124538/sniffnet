--- conflicted
+++ resolved
@@ -11,26 +11,20 @@
         Language::EN => "General",
         Language::ES => "Generales",
         Language::IT => "Generali",
-<<<<<<< HEAD
-        Language::RU => "Общие",
-=======
         Language::FR => "Général",
         Language::DE => "Allgemein",
         Language::PL => "Ogólne",
->>>>>>> ab1dae42
+        Language::RU => "Общие",
         _ => "General",
     }
 }
 
 pub fn zoom_translation(language: Language) -> &'static str {
     match language {
-<<<<<<< HEAD
+        Language::EN | Language::IT | Language::ES | Language::FR | Language::DE => "Zoom",
+        Language::PL => "Powiększenie",
         Language::EN | Language::IT | Language::ES | "Zoom",
         Language::RU => "Масштаб интерфейса",
-=======
-        Language::EN | Language::IT | Language::ES | Language::FR | Language::DE => "Zoom",
-        Language::PL => "Powiększenie",
->>>>>>> ab1dae42
         _ => "Zoom",
     }
 }
@@ -40,13 +34,10 @@
         Language::EN => "Database files",
         Language::ES => "Archivos de la base de datos",
         Language::IT => "File di database",
-<<<<<<< HEAD
-        Language::RU => "Файлы базы данных",
-=======
         Language::FR => "Fichiers de la base de données",
         Language::DE => "Datenbank Dateien",
         Language::PL => "Pliki bazy danych",
->>>>>>> ab1dae42
+        Language::RU => "Файлы базы данных",
         _ => "Database files",
     }
 }
@@ -56,13 +47,10 @@
         Language::EN => "The following parameters can't be modified during the analysis",
         Language::ES => "Los siguientes parámetros no pueden modificarse durante el análisis",
         Language::IT => "I seguenti parametri non sono modificabili durante l'analisi",
-<<<<<<< HEAD
-        Language::RU => "Следующие параметры не могут быть изменены во время анализа трафика",
-=======
         Language::FR => "Les paramètres suivants ne peuvent pas être modifiés durant l'analyse",
         Language::DE => "Die folgenden Paramter können während der Analyse nicht verändert werden",
         Language::PL => "Następujące parametry nie mogą być modyfikowane podczas analizy",
->>>>>>> ab1dae42
+        Language::RU => "Следующие параметры не могут быть изменены во время анализа трафика",
         _ => "The following parameters can't be modified during the analysis",
     }
 }
@@ -83,13 +71,10 @@
         Language::EN => "Custom style",
         Language::ES => "Estilo personalizado",
         Language::IT => "Stile personalizzato",
-<<<<<<< HEAD
-        Language::RU => "Свой стиль",
-=======
         Language::FR => "Style personnalisé",
         Language::DE => "Benutzerdefinierter Stil",
         Language::PL => "Niestandardowy styl",
->>>>>>> ab1dae42
+        Language::RU => "Свой стиль",
         _ => "Custom style",
     }
 }
@@ -98,13 +83,10 @@
     match language {
         Language::EN => "Copy",
         Language::IT | Language::ES => "Copia",
-<<<<<<< HEAD
-        Language::RU => "Скопировать"
-=======
         Language::FR => "Copie",
         Language::DE => "Kopieren",
         Language::PL => "Kopiuj",
->>>>>>> ab1dae42
+        Language::RU => "Скопировать"
         _ => "Copy",
     }
 }
@@ -124,13 +106,10 @@
         Language::EN => "Invalid filters",
         Language::ES => "Filtros inválidos",
         Language::IT => "Filtri non validi",
-<<<<<<< HEAD
-        Language::RU => "Неверный формат фильтров",
-=======
         Language::FR => "Filtres invalides",
         Language::DE => "Ungültige Filter",
         Language::PL => "Nieprawidłowe filtry",
->>>>>>> ab1dae42
+        Language::RU => "Неверный формат фильтров",
         _ => "Invalid filters",
     }
 }
@@ -140,12 +119,9 @@
         Language::EN | Language::FR => "Messages",
         Language::ES => "Mensajes",
         Language::IT => "Messaggi",
-<<<<<<< HEAD
-        Language::RU => "Сообщения",
-=======
         Language::DE => "Nachrichten",
         Language::PL => "Wiadomości",
->>>>>>> ab1dae42
+        Language::RU => "Сообщения",
         _ => "Messages",
     }
 }
@@ -155,13 +131,10 @@
         Language::EN => "Link type",
         Language::ES => "Tipo de conexión",
         Language::IT => "Tipo di collegamento",
-<<<<<<< HEAD
-        Language::RU => "Тип соединения",
-=======
         Language::FR => "Type de connexion",
         Language::DE => "Verbindungsart",
         Language::PL => "Rodzaj połączenia", // "Typ łącza"?
->>>>>>> ab1dae42
+        Language::RU => "Тип соединения",
         _ => "Link type",
     }
 }
@@ -174,13 +147,10 @@
         Language::EN => "The link type associated with this adapter is not supported by Sniffnet yet...",
         Language::ES => "La conexión asociada con este adaptador aún no esta implementada en Sniffnet...",
         Language::IT => "Il tipo di collegamento associato a questo adattatore di rete non è ancora supportato da Sniffnet...",
-<<<<<<< HEAD
-        Language::RU => "Тип соединения, связанный с этим адаптером, пока не поддерживается Sniffnet...",
-=======
         Language::FR => "Le type de connexion associé à cet adaptateur n'est pas encore supporté par Sniffnet...",
         Language::DE => "Die Verbindungsart dieses Adapters wird noch nicht von Sniffnet unterstützt",
         Language::PL => "Rodzaj połączenia powiązany z tym adapterem nie jest jeszcze obsługiwany przez Sniffnet...",
->>>>>>> ab1dae42
+        Language::RU => "Тип соединения, связанный с этим адаптером, пока не поддерживается Sniffnet...",
         _ => "The link type associated with this adapter is not supported by Sniffnet yet...",
     }.to_string();
 
@@ -194,13 +164,10 @@
         Language::EN => "Select style from a file",
         Language::ES => "Selecciona el estilo desde un archivo",
         Language::IT => "Seleziona lo stile da un file",
-<<<<<<< HEAD
-        Language::RU => "Выберите тему из файла",
-=======
         Language::FR => "Sélectionner un style à partir d'un fichier",
         Language::DE => "Stil aus einer Datei wählen",
         Language::PL => "Wybierz styl z pliku",
->>>>>>> ab1dae42
+        Language::RU => "Выберите тему из файла",
         _ => "Select style from a file",
     }
 }
@@ -210,13 +177,10 @@
         Language::EN => "Select database file",
         Language::ES => "Selecciona un archivo de base de datos",
         Language::IT => "Seleziona file di database",
-<<<<<<< HEAD
-        Language::RU => "Выберите файл базы данных",
-=======
         Language::FR => "Sélection d'un fichier de base de données",
         Language::DE => "Datenbank Datei auswählen",
         Language::PL => "Wybierz plik bazy danych",
->>>>>>> ab1dae42
+        Language::RU => "Выберите файл базы данных",
         _ => "Select database file",
     }
 }
@@ -226,13 +190,10 @@
         Language::EN => "Filter by network host",
         Language::ES => "Filtra por host de red",
         Language::IT => "Filtra per host di rete",
-<<<<<<< HEAD
-        Language::RU => "Фильтр по сетевому хосту",
-=======
         Language::FR => "Filtrer par réseau hôte",
         Language::DE => "Nach Netzwerk-Host filtern",
         Language::PL => "Filtruj według hosta sieciowego",
->>>>>>> ab1dae42
+        Language::RU => "Фильтр по сетевому хосту",
         _ => "Filter by network host",
     }
 }
@@ -242,11 +203,8 @@
         Language::EN | Language::FR | Language::DE => "Service",
         Language::ES => "Servicio",
         Language::IT => "Servizio",
-<<<<<<< HEAD
+        Language::PL => "Usługa",
         Language::RU => "Сервис",
-=======
-        Language::PL => "Usługa",
->>>>>>> ab1dae42
         _ => "Service",
     }
 }
@@ -255,13 +213,10 @@
     match language {
         Language::EN => "Export capture file",
         Language::IT => "Esporta file di cattura",
-<<<<<<< HEAD
-        Language::RU => "Экспорт файла захвата",
-=======
         Language::FR => "Exporter le fichier de capture",
         Language::DE => "Aufzeichnungsdatei exportieren",
         Language::PL => "Eksportuj plik przechwytywania",
->>>>>>> ab1dae42
+        Language::RU => "Экспорт файла захвата",
         _ => "Export capture file",
     }
 }
@@ -271,13 +226,10 @@
     match language {
         Language::EN => "Directory",
         Language::IT => "Cartella",
-<<<<<<< HEAD
-        Language::RU => "Директория",
-=======
         Language::FR => "Répertoire",
         Language::DE => "Ordner",
         Language::PL => "Katalog", // Katalog usually refers to Linux based directory while "Folder" is more common between Windows users (e.g. windows explorer refers to directories as "Folders")
->>>>>>> ab1dae42
+        Language::RU => "Директория",
         _ => "Directory",
     }
 }
@@ -286,13 +238,10 @@
     match language {
         Language::EN => "Select destination directory",
         Language::IT => "Seleziona cartella di destinazione",
-<<<<<<< HEAD
-        Language::RU => "Выберите директорию назначения",
-=======
         Language::FR => "Sélectionner le répertoire de destination",
         Language::DE => "Zielorder wählen",
         Language::PL => "Wybierz katalog docelowy", // "Wybierz folder docelowy"?
->>>>>>> ab1dae42
+        Language::RU => "Выберите директорию назначения",
         _ => "Select destination directory",
     }
 }
@@ -301,13 +250,10 @@
     match language {
         Language::EN => "File name",
         Language::IT => "Nome del file",
-<<<<<<< HEAD
-        Language::RU => "Имя файла",
-=======
         Language::FR => "Nom du fichier",
         Language::DE => "Dateiname",
         Language::PL => "Nazwa pliku",
->>>>>>> ab1dae42
+        Language::RU => "Имя файла",
         _ => "File name",
     }
 }
@@ -316,13 +262,10 @@
     match language {
         Language::EN => "Thumbnail mode",
         Language::IT => "Modalità miniatura",
-<<<<<<< HEAD
-        Language::RU => "Режим миниатюры",
-=======
         Language::FR => "Mode miniature",
         Language::DE => "Bild-in-Bild Modus",
         Language::PL => "Tryb miniatury",
->>>>>>> ab1dae42
+        Language::RU => "Режим миниатюры",
         _ => "Thumbnail mode",
     }
 }
@@ -331,13 +274,10 @@
     match language {
         Language::EN => "Do you want to learn more?",
         Language::IT => "Vuoi saperne di più?",
-<<<<<<< HEAD
-        Language::RU => "Хотите узнать больше?",
-=======
         Language::FR => "Voulez-vous en savoir davantage?",
         Language::DE => "Mehr erfahren",
         Language::PL => "Chcesz dowiedzieć się więcej?",
->>>>>>> ab1dae42
+        Language::RU => "Хотите узнать больше?",
         _ => "Do you want to learn more?",
     }
 }