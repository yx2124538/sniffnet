--- conflicted
+++ resolved
@@ -60,17 +60,10 @@
             sent_bytes: VecDeque::default(),
             received_bytes: VecDeque::default(),
             all_packets: 0,
-<<<<<<< HEAD
-            sent_packets: Default::default(),
-            received_packets: Default::default(),
-            app_protocols: Default::default(),
-            report_vec: Default::default(),
-=======
             sent_packets: VecDeque::default(),
             received_packets: VecDeque::default(),
             app_protocols: HashMap::default(),
             report_vec: Vec::default(),
->>>>>>> ed52db75
             tot_sent_bytes: 0,
             tot_received_bytes: 0,
             tot_sent_packets: 0,
