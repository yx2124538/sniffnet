--- conflicted
+++ resolved
@@ -15,13 +15,10 @@
     PL,
     /// German,
     DE,
-<<<<<<< HEAD
     /// Ukrainian
     UA,
-=======
     /// Simplified Chinese
     ZH,
->>>>>>> b384eeca
 }
 
 impl Default for Language {
@@ -41,11 +38,8 @@
             Language::ES => "Español",
             Language::PL => "Polski",
             Language::DE => "Deutsch",
-<<<<<<< HEAD
             Language::UA => "Українська"
-=======
             Language::ZH => "简体中文",
->>>>>>> b384eeca
         }
     }
 }