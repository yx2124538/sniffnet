//! Tab buttons to be used in the various pages just under the header
use std::sync::Arc;

use iced::widget::{button, horizontal_space, Button, Row, Text};
use iced::{alignment, Alignment, Font, Length, Renderer};

use crate::gui::pages::types::settings_page::SettingsPage;
use crate::gui::styles::button::ButtonType;
use crate::gui::styles::style_constants::FONT_SIZE_SUBTITLE;
use crate::gui::styles::text::TextType;
use crate::gui::types::message::Message;
use crate::{Language, RunningPage, StyleType};

pub fn get_settings_tabs(
    active: SettingsPage,
<<<<<<< HEAD
    style: &Arc<StyleType>,
=======
    font: Font,
>>>>>>> 3b362897
    language: Language,
) -> Row<'static, Message, Renderer<StyleType>> {
    let mut tabs = Row::new()
        .width(Length::Fill)
        .align_items(Alignment::Start)
        .spacing(2)
        .padding([0, 3]);

    for page in &SettingsPage::ALL {
        let active = page.eq(&active);
        tabs = tabs.push(new_settings_tab(*page, active, language, font));
    }
    tabs
}

pub fn get_pages_tabs(
    active: RunningPage,
<<<<<<< HEAD
    style: &Arc<StyleType>,
=======
    font: Font,
    font_headers: Font,
>>>>>>> 3b362897
    language: Language,
    unread_notifications: usize,
) -> Row<'static, Message, Renderer<StyleType>> {
    let mut tabs = Row::new()
        .width(Length::Fill)
        .align_items(Alignment::Start)
        .spacing(2)
        .padding([0, 3]);

    for page in &RunningPage::ALL {
        let active = page.eq(&active);
        let unread = if page.eq(&RunningPage::Notifications) {
            Some(unread_notifications)
        } else {
            None
        };
        tabs = tabs.push(new_page_tab(
            *page,
            active,
            language,
            font,
            font_headers,
            unread,
        ));
    }
    tabs
}

fn new_page_tab(
    page: RunningPage,
    active: bool,
<<<<<<< HEAD
    style: &Arc<StyleType>,
=======
    language: Language,
>>>>>>> 3b362897
    font: Font,
    font_headers: Font,
    unread: Option<usize>,
) -> Button<'static, Message, Renderer<StyleType>> {
    let mut content = Row::new()
        .align_items(Alignment::Center)
        .push(horizontal_space(Length::FillPortion(1)))
        .push(
            page.icon()
                .size(15)
<<<<<<< HEAD
                .style(StyleTuple(
                    Arc::clone(style),
                    if active {
                        ElementType::Title
                    } else {
                        ElementType::Standard
                    },
                ))
=======
                .style(if active {
                    TextType::Title
                } else {
                    TextType::Standard
                })
>>>>>>> 3b362897
                .horizontal_alignment(alignment::Horizontal::Center)
                .vertical_alignment(alignment::Vertical::Center),
        )
        .push(horizontal_space(10))
        .push(
            Text::new(page.get_tab_label(language).to_string())
                .font(font)
                .size(FONT_SIZE_SUBTITLE)
<<<<<<< HEAD
                .style(StyleTuple(
                    Arc::clone(style),
                    if active {
                        ElementType::Title
                    } else {
                        ElementType::Standard
                    },
                ))
=======
                .style(if active {
                    TextType::Title
                } else {
                    TextType::Standard
                })
>>>>>>> 3b362897
                .horizontal_alignment(alignment::Horizontal::Center)
                .vertical_alignment(alignment::Vertical::Center),
        );

    if let Some(num) = unread {
        if num > 0 {
            let notifications_badge = button(
                Text::new(num.to_string())
                    .font(font_headers)
                    .size(14)
                    .horizontal_alignment(alignment::Horizontal::Center)
                    .vertical_alignment(alignment::Vertical::Center),
            )
            .padding([2, 4, 0, 4])
            .height(Length::Fixed(20.0))
<<<<<<< HEAD
            .style(StyleTuple(Arc::clone(style), ElementType::Badge).into());
=======
            .style(ButtonType::Badge);
>>>>>>> 3b362897
            content = content
                .push(horizontal_space(Length::Fixed(7.0)))
                .push(notifications_badge);
        }
    }

    content = content.push(horizontal_space(Length::FillPortion(1)));

    button(content)
        .height(Length::Fixed(if active { 35.0 } else { 30.0 }))
        .padding(0)
        .width(Length::FillPortion(1))
<<<<<<< HEAD
        .style(
            StyleTuple(
                Arc::clone(style),
                if active {
                    ElementType::TabActive
=======
        .style(if active {
            ButtonType::TabActive
        } else {
            ButtonType::TabInactive
        })
        .on_press(page.action())
}

fn new_settings_tab(
    page: SettingsPage,
    active: bool,
    language: Language,
    font: Font,
) -> Button<'static, Message, Renderer<StyleType>> {
    let mut content = Row::new()
        .align_items(Alignment::Center)
        .push(horizontal_space(Length::FillPortion(1)))
        .push(
            page.icon()
                .size(15)
                .style(if active {
                    TextType::Title
>>>>>>> 3b362897
                } else {
                    TextType::Standard
                })
                .horizontal_alignment(alignment::Horizontal::Center)
                .vertical_alignment(alignment::Vertical::Center),
        );
    if page.ne(&SettingsPage::Advanced) {
        content = content.push(horizontal_space(10)).push(
            Text::new(page.get_tab_label(language).to_string())
                .font(font)
                .size(FONT_SIZE_SUBTITLE)
                .style(if active {
                    TextType::Title
                } else {
                    TextType::Standard
                })
                .horizontal_alignment(alignment::Horizontal::Center)
                .vertical_alignment(alignment::Vertical::Center),
        );
    }
    content = content.push(horizontal_space(Length::FillPortion(1)));

    button(content)
        .height(Length::Fixed(if active { 35.0 } else { 30.0 }))
        .padding(0)
        .width(if page.eq(&SettingsPage::Advanced) {
            Length::Fixed(45.0)
        } else {
            Length::FillPortion(1)
        })
        .style(if active {
            ButtonType::TabActive
        } else {
            ButtonType::TabInactive
        })
        .on_press(page.action())
}<|MERGE_RESOLUTION|>--- conflicted
+++ resolved
@@ -1,5 +1,4 @@
 //! Tab buttons to be used in the various pages just under the header
-use std::sync::Arc;
 
 use iced::widget::{button, horizontal_space, Button, Row, Text};
 use iced::{alignment, Alignment, Font, Length, Renderer};
@@ -13,11 +12,7 @@
 
 pub fn get_settings_tabs(
     active: SettingsPage,
-<<<<<<< HEAD
-    style: &Arc<StyleType>,
-=======
     font: Font,
->>>>>>> 3b362897
     language: Language,
 ) -> Row<'static, Message, Renderer<StyleType>> {
     let mut tabs = Row::new()
@@ -35,12 +30,8 @@
 
 pub fn get_pages_tabs(
     active: RunningPage,
-<<<<<<< HEAD
-    style: &Arc<StyleType>,
-=======
     font: Font,
     font_headers: Font,
->>>>>>> 3b362897
     language: Language,
     unread_notifications: usize,
 ) -> Row<'static, Message, Renderer<StyleType>> {
@@ -72,11 +63,7 @@
 fn new_page_tab(
     page: RunningPage,
     active: bool,
-<<<<<<< HEAD
-    style: &Arc<StyleType>,
-=======
     language: Language,
->>>>>>> 3b362897
     font: Font,
     font_headers: Font,
     unread: Option<usize>,
@@ -87,22 +74,11 @@
         .push(
             page.icon()
                 .size(15)
-<<<<<<< HEAD
-                .style(StyleTuple(
-                    Arc::clone(style),
-                    if active {
-                        ElementType::Title
-                    } else {
-                        ElementType::Standard
-                    },
-                ))
-=======
                 .style(if active {
                     TextType::Title
                 } else {
                     TextType::Standard
                 })
->>>>>>> 3b362897
                 .horizontal_alignment(alignment::Horizontal::Center)
                 .vertical_alignment(alignment::Vertical::Center),
         )
@@ -111,22 +87,11 @@
             Text::new(page.get_tab_label(language).to_string())
                 .font(font)
                 .size(FONT_SIZE_SUBTITLE)
-<<<<<<< HEAD
-                .style(StyleTuple(
-                    Arc::clone(style),
-                    if active {
-                        ElementType::Title
-                    } else {
-                        ElementType::Standard
-                    },
-                ))
-=======
                 .style(if active {
                     TextType::Title
                 } else {
                     TextType::Standard
                 })
->>>>>>> 3b362897
                 .horizontal_alignment(alignment::Horizontal::Center)
                 .vertical_alignment(alignment::Vertical::Center),
         );
@@ -142,11 +107,7 @@
             )
             .padding([2, 4, 0, 4])
             .height(Length::Fixed(20.0))
-<<<<<<< HEAD
-            .style(StyleTuple(Arc::clone(style), ElementType::Badge).into());
-=======
             .style(ButtonType::Badge);
->>>>>>> 3b362897
             content = content
                 .push(horizontal_space(Length::Fixed(7.0)))
                 .push(notifications_badge);
@@ -159,13 +120,6 @@
         .height(Length::Fixed(if active { 35.0 } else { 30.0 }))
         .padding(0)
         .width(Length::FillPortion(1))
-<<<<<<< HEAD
-        .style(
-            StyleTuple(
-                Arc::clone(style),
-                if active {
-                    ElementType::TabActive
-=======
         .style(if active {
             ButtonType::TabActive
         } else {
@@ -188,7 +142,6 @@
                 .size(15)
                 .style(if active {
                     TextType::Title
->>>>>>> 3b362897
                 } else {
                     TextType::Standard
                 })
