//! Module defining the application structure: messages, updates, subscriptions.

use async_channel::Receiver;
use iced::Event::{Keyboard, Window};
use iced::keyboard::key::Named;
use iced::keyboard::{Event, Key, Modifiers};
use iced::mouse::Event::ButtonPressed;
use iced::widget::Column;
use iced::window::{Id, Level};
use iced::{Element, Point, Size, Subscription, Task, window};
use pcap::Device;
use rfd::FileHandle;
use std::collections::{HashMap, HashSet, VecDeque};
use std::net::IpAddr;
use std::path::PathBuf;
use std::sync::Arc;
use std::thread;
use std::time::Duration;

use crate::chart::manage_chart_data::update_charts_data;
use crate::configs::types::config_window::{
    ConfigWindow, PositionTuple, ScaleAndCheck, SizeTuple, ToPoint, ToSize,
};
use crate::gui::components::footer::footer;
use crate::gui::components::header::header;
use crate::gui::components::modal::{get_clear_all_overlay, get_exit_overlay, modal};
use crate::gui::components::types::my_modal::MyModal;
use crate::gui::pages::connection_details_page::connection_details_page;
use crate::gui::pages::initial_page::initial_page;
use crate::gui::pages::inspect_page::inspect_page;
use crate::gui::pages::notifications_page::notifications_page;
use crate::gui::pages::overview_page::overview_page;
use crate::gui::pages::settings_general_page::settings_general_page;
use crate::gui::pages::settings_notifications_page::settings_notifications_page;
use crate::gui::pages::settings_style_page::settings_style_page;
use crate::gui::pages::thumbnail_page::thumbnail_page;
use crate::gui::pages::types::running_page::RunningPage;
use crate::gui::pages::types::settings_page::SettingsPage;
use crate::gui::styles::types::custom_palette::{CustomPalette, ExtraStyles};
use crate::gui::styles::types::palette::Palette;
use crate::gui::types::export_pcap::ExportPcap;
use crate::gui::types::message::Message;
use crate::gui::types::timing_events::TimingEvents;
use crate::mmdb::asn::ASN_MMDB;
use crate::mmdb::country::COUNTRY_MMDB;
use crate::mmdb::types::mmdb_reader::{MmdbReader, MmdbReaders};
use crate::networking::parse_packets::parse_packets;
use crate::networking::parse_packets::{BackendTrafficMessage, set_pcap_capture_addresses};
use crate::networking::types::capture_context::{CaptureContext, CaptureSource, MyPcapImport};
use crate::networking::types::data_info_host::DataInfoHost;
use crate::networking::types::filters::Filters;
use crate::networking::types::host::{Host, HostMessage};
use crate::networking::types::host_data_states::HostDataStates;
use crate::networking::types::info_traffic::InfoTrafficMessage;
use crate::networking::types::ip_collection::AddressCollection;
use crate::networking::types::my_device::MyDevice;
use crate::networking::types::port_collection::PortCollection;
use crate::notifications::notify_and_log::notify_and_log;
<<<<<<< HEAD
use crate::notifications::types::logged_notification::LoggedNotification;
use crate::notifications::types::notifications::Notification;
=======
use crate::notifications::types::notifications::{
    BytesNotification, Notification, PacketsNotification,
};
>>>>>>> 6e0db798
use crate::notifications::types::sound::{Sound, play};
use crate::report::get_report_entries::get_searched_entries;
use crate::report::types::report_sort_type::ReportSortType;
use crate::report::types::search_parameters::SearchParameters;
use crate::report::types::sort_type::SortType;
use crate::translations::types::language::Language;
use crate::utils::check_updates::set_newer_release_status;
use crate::utils::error_logger::{ErrorLogger, Location};
use crate::utils::types::file_info::FileInfo;
use crate::utils::types::web_page::WebPage;
use crate::{ConfigSettings, Configs, InfoTraffic, StyleType, TrafficChart, location};

pub const FONT_FAMILY_NAME: &str = "Sarasa Mono SC for Sniffnet";
pub const ICON_FONT_FAMILY_NAME: &str = "Icons for Sniffnet";

/// Struct on which the gui is based
///
/// It contains gui statuses and network traffic statistics
pub struct Sniffer {
    /// Application's configurations: settings, window properties, name of last device sniffed
    pub configs: Configs,
    /// Capture receiver clone (to close the channel after every run), with the current capture id (to ignore pending messages from previous captures)
    pub current_capture_rx: (usize, Option<Receiver<BackendTrafficMessage>>),
    /// Capture data
    pub info_traffic: InfoTraffic,
    /// Map of the resolved addresses with their full rDNS value and the corresponding host
    pub addresses_resolved: HashMap<IpAddr, (String, Host)>,
    /// Collection of the favorite hosts
    pub favorite_hosts: HashSet<Host>,
    /// Log of the received notifications
    pub logged_notifications: VecDeque<LoggedNotification>,
    /// Reports if a newer release of the software is available on GitHub
    pub newer_release_available: Option<bool>,
    /// Network device to be analyzed, or PCAP file to be imported
    pub capture_source: CaptureSource,
    /// List of network devices
    pub my_devices: Vec<MyDevice>,
    /// Active filters on the observed traffic
    pub filters: Filters,
    /// Signals if a pcap error occurred
    pub pcap_error: Option<String>,
    /// Messages status
    pub dots_pulse: (String, u8),
    /// Chart displayed
    pub traffic_chart: TrafficChart,
    /// Report sort type (inspect page)
    pub report_sort_type: ReportSortType,
    /// Host sort type (overview page)
    pub host_sort_type: SortType,
    /// Service sort type (overview page)
    pub service_sort_type: SortType,
    /// Currently displayed modal; None if no modal is displayed
    pub modal: Option<MyModal>,
    /// Currently displayed settings page; None if settings is closed
    pub settings_page: Option<SettingsPage>,
    /// Remembers the last opened setting page
    pub last_opened_setting: SettingsPage,
    /// Defines the current running page
    pub running_page: RunningPage,
    /// Number of unread notifications
    pub unread_notifications: usize,
    /// Search parameters of inspect page
    pub search: SearchParameters,
    /// Current page number of inspect search results
    pub page_number: usize,
    /// MMDB readers for country and ASN
    pub mmdb_readers: MmdbReaders,
    /// Time-related events
    pub timing_events: TimingEvents,
    /// Information about PCAP file export
    pub export_pcap: ExportPcap,
    /// Whether thumbnail mode is currently active
    pub thumbnail: bool,
    /// Window id
    pub id: Option<Id>,
    /// Host data for filter dropdowns (comboboxes)
    pub host_data_states: HostDataStates,
    /// Import path for PCAP file
    pub import_pcap_path: String,
}

impl Sniffer {
    pub fn new(configs: Configs) -> Self {
        let ConfigSettings {
            style,
            language,
            mmdb_country,
            mmdb_asn,
            ..
        } = configs.settings.clone();
        let device = configs.device.to_my_device();
        Self {
            configs,
            current_capture_rx: (0, None),
            info_traffic: InfoTraffic::default(),
            addresses_resolved: HashMap::new(),
            favorite_hosts: HashSet::new(),
            logged_notifications: VecDeque::new(),
            newer_release_available: None,
            capture_source: CaptureSource::Device(device),
            my_devices: Vec::new(),
            filters: Filters::default(),
            pcap_error: None,
            dots_pulse: (".".to_string(), 0),
            traffic_chart: TrafficChart::new(style, language),
            report_sort_type: ReportSortType::default(),
            host_sort_type: SortType::default(),
            service_sort_type: SortType::default(),
            modal: None,
            settings_page: None,
            last_opened_setting: SettingsPage::Notifications,
            running_page: RunningPage::Init,
            unread_notifications: 0,
            search: SearchParameters::default(),
            page_number: 1,
            mmdb_readers: MmdbReaders {
                country: Arc::new(MmdbReader::from(&mmdb_country, COUNTRY_MMDB)),
                asn: Arc::new(MmdbReader::from(&mmdb_asn, ASN_MMDB)),
            },
            timing_events: TimingEvents::default(),
            export_pcap: ExportPcap::default(),
            thumbnail: false,
            id: None,
            host_data_states: HostDataStates::default(),
            import_pcap_path: String::new(),
        }
    }

    fn keyboard_subscription(&self) -> Subscription<Message> {
        const NO_MODIFIER: Modifiers = Modifiers::empty();

        if self.thumbnail {
            iced::event::listen_with(|event, _, _| match event {
                Keyboard(Event::KeyPressed {
                    key,
                    modifiers: Modifiers::COMMAND,
                    ..
                }) => match key.as_ref() {
                    Key::Character("q") => Some(Message::QuitWrapper),
                    Key::Character("t") => Some(Message::CtrlTPressed),
                    _ => None,
                },
                _ => None,
            })
        } else {
            iced::event::listen_with(|event, _, _| match event {
                Keyboard(Event::KeyPressed { key, modifiers, .. }) => match modifiers {
                    Modifiers::COMMAND => match key.as_ref() {
                        Key::Character("q") => Some(Message::QuitWrapper),
                        Key::Character("t") => Some(Message::CtrlTPressed),
                        Key::Character(",") => Some(Message::OpenLastSettings),
                        Key::Named(Named::Backspace) => Some(Message::ResetButtonPressed),
                        Key::Character("d") => Some(Message::CtrlDPressed),
                        Key::Named(Named::ArrowLeft) => Some(Message::ArrowPressed(false)),
                        Key::Named(Named::ArrowRight) => Some(Message::ArrowPressed(true)),
                        Key::Character("-") => Some(Message::ScaleFactorShortcut(false)),
                        Key::Character("+") => Some(Message::ScaleFactorShortcut(true)),
                        _ => None,
                    },
                    Modifiers::SHIFT => match key {
                        Key::Named(Named::Tab) => Some(Message::SwitchPage(false)),
                        _ => None,
                    },
                    NO_MODIFIER => match key {
                        Key::Named(Named::Enter) => Some(Message::ReturnKeyPressed),
                        Key::Named(Named::Escape) => Some(Message::EscKeyPressed),
                        Key::Named(Named::Tab) => Some(Message::SwitchPage(true)),
                        _ => None,
                    },
                    _ => None,
                },
                _ => None,
            })
        }
    }

    fn mouse_subscription(&self) -> Subscription<Message> {
        if self.thumbnail {
            iced::event::listen_with(|event, _, _| match event {
                iced::event::Event::Mouse(ButtonPressed(_)) => Some(Message::Drag),
                _ => None,
            })
        } else {
            Subscription::none()
        }
    }

    fn time_subscription() -> Subscription<Message> {
        iced::time::every(Duration::from_millis(1000)).map(|_| Message::Periodic)
    }

    fn window_subscription() -> Subscription<Message> {
        iced::event::listen_with(|event, _, _| match event {
            Window(window::Event::Focused) => Some(Message::WindowFocused),
            Window(window::Event::Moved(Point { x, y })) => Some(Message::WindowMoved(x, y)),
            Window(window::Event::Resized(Size { width, height })) => {
                Some(Message::WindowResized(width, height))
            }
            Window(window::Event::CloseRequested) => Some(Message::QuitWrapper),
            _ => None,
        })
    }

    pub fn update(&mut self, message: Message) -> Task<Message> {
        self.dots_pulse.1 = (self.dots_pulse.1 + 1) % 3;
        match message {
            Message::StartApp(id) => {
                self.id = id;
                return Task::batch([
                    Sniffer::register_sigint_handler(),
                    Task::perform(set_newer_release_status(), Message::SetNewerReleaseStatus),
                ]);
            }
            Message::TickRun(cap_id, msg, host_msgs) => {
                if cap_id == self.current_capture_rx.0 {
                    for host_msg in host_msgs {
                        self.handle_new_host(host_msg);
                    }
                    self.refresh_data(msg);
                }
            }
            Message::DeviceSelection(name) => self.set_device(&name),
            Message::IpVersionSelection(version, insert) => {
                if insert {
                    self.filters.ip_versions.insert(version);
                } else {
                    self.filters.ip_versions.remove(&version);
                }
            }
            Message::ProtocolSelection(protocol, insert) => {
                if insert {
                    self.filters.protocols.insert(protocol);
                } else {
                    self.filters.protocols.remove(&protocol);
                }
            }
            Message::AddressFilter(value) => {
                if let Some(collection) = AddressCollection::new(&value) {
                    self.filters.address_collection = collection;
                }
                self.filters.address_str = value;
            }
            Message::PortFilter(value) => {
                if let Some(collection) = PortCollection::new(&value) {
                    self.filters.port_collection = collection;
                }
                self.filters.port_str = value;
            }
            Message::ChartSelection(unit) => self.traffic_chart.change_kind(unit),
            Message::ReportSortSelection(sort) => {
                self.page_number = 1;
                self.report_sort_type = sort;
            }
            Message::OpenWebPage(web_page) => Self::open_web(&web_page),
            Message::Start => return self.start(),
            Message::Reset => self.reset(),
            Message::Style(style) => {
                self.configs.settings.style = style;
                self.traffic_chart.change_style(style);
            }
            Message::LoadStyle(path) => {
                self.configs.settings.style_path.clone_from(&path);
                if let Ok(palette) = Palette::from_file(path) {
                    let style = StyleType::Custom(ExtraStyles::CustomToml(
                        CustomPalette::from_palette(palette),
                    ));
                    self.configs.settings.style = style;
                    self.traffic_chart.change_style(style);
                }
            }
            Message::AddOrRemoveFavorite(host, add) => self.add_or_remove_favorite(&host, add),
            Message::ShowModal(modal) => {
                if self.settings_page.is_none() && self.modal.is_none() {
                    self.modal = Some(modal);
                }
            }
            Message::HideModal => self.modal = None,
            Message::OpenSettings(settings_page) => {
                if self.modal.is_none() {
                    self.settings_page = Some(settings_page);
                }
            }
            Message::OpenLastSettings => {
                if self.modal.is_none() && self.settings_page.is_none() {
                    self.settings_page = Some(self.last_opened_setting);
                }
            }
            Message::CloseSettings => self.close_settings(),
            Message::ChangeRunningPage(running_page) => {
                self.running_page = running_page;
                if running_page.eq(&RunningPage::Notifications) {
                    self.unread_notifications = 0;
                }
            }
            Message::LanguageSelection(language) => {
                self.configs.settings.language = language;
                self.traffic_chart.change_language(language);
            }
            Message::UpdateNotificationSettings(notification, emit_sound) => {
                self.update_notifications_settings(notification, emit_sound);
            }
            Message::ChangeVolume(volume) => {
                play(Sound::Pop, volume);
                self.configs.settings.notifications.volume = volume;
            }
            Message::ClearAllNotifications => {
                self.logged_notifications = VecDeque::new();
                self.modal = None;
            }
            Message::SwitchPage(next) => {
                // To prevent SwitchPage be triggered when using `Alt` + `Tab` to switch back,
                // first check if user switch back just now, and ignore the request for a short time.
                if !self.timing_events.was_just_focus() {
                    self.switch_page(next);
                }
            }
            Message::ReturnKeyPressed => return self.shortcut_return(),
            Message::EscKeyPressed => return self.shortcut_esc(),
            Message::ResetButtonPressed => return self.reset_button_pressed(),
            Message::CtrlDPressed => return self.shortcut_ctrl_d(),
            Message::Search(parameters) => {
                // update comboboxes
                let host_data = &mut self.host_data_states.data;
                host_data.countries.1 = self.search.country != parameters.country;
                host_data.asns.1 = self.search.as_name != parameters.as_name;
                host_data.domains.1 = self.search.domain != parameters.domain;
                self.host_data_states.update_states(&parameters);

                self.page_number = 1;
                self.running_page = RunningPage::Inspect;
                self.search = parameters;
            }
            Message::UpdatePageNumber(increment) => {
                let new_page = if increment {
                    self.page_number.checked_add(1)
                } else {
                    self.page_number.checked_sub(1)
                }
                .unwrap_or(1);
                self.page_number = new_page;
            }
            Message::ArrowPressed(increment) => {
                if self.running_page.eq(&RunningPage::Inspect)
                    && self.settings_page.is_none()
                    && self.modal.is_none()
                {
                    if increment {
                        if self.page_number < get_searched_entries(self).1.div_ceil(20) {
                            return Task::done(Message::UpdatePageNumber(increment));
                        }
                    } else if self.page_number > 1 {
                        return Task::done(Message::UpdatePageNumber(increment));
                    }
                }
            }
            Message::WindowFocused => self.timing_events.focus_now(),
            Message::GradientsSelection(gradient_type) => {
                self.configs.settings.color_gradient = gradient_type;
            }
            Message::ChangeScaleFactor(slider_val) => {
                let scale_factor_str = format!("{:.1}", 3.0_f64.powf(slider_val));
                self.configs.settings.scale_factor = scale_factor_str.parse().unwrap_or(1.0);
            }
            Message::WindowMoved(x, y) => {
                let scale_factor = self.configs.settings.scale_factor;
                let scaled = PositionTuple(x, y).scale_and_check(scale_factor);
                if self.thumbnail {
                    self.configs.window.thumbnail_position = scaled;
                } else {
                    self.configs.window.position = scaled;
                }
            }
            Message::WindowResized(width, height) => {
                if !self.thumbnail {
                    let scale_factor = self.configs.settings.scale_factor;
                    self.configs.window.size =
                        SizeTuple(width, height).scale_and_check(scale_factor);
                } else if !self.timing_events.was_just_thumbnail_enter() {
                    return Task::done(Message::ToggleThumbnail(true));
                }
            }
            Message::CustomCountryDb(db) => {
                self.configs.settings.mmdb_country.clone_from(&db);
                self.mmdb_readers.country = Arc::new(MmdbReader::from(&db, COUNTRY_MMDB));
            }
            Message::CustomAsnDb(db) => {
                self.configs.settings.mmdb_asn.clone_from(&db);
                self.mmdb_readers.asn = Arc::new(MmdbReader::from(&db, ASN_MMDB));
            }
            Message::QuitWrapper => return self.quit_wrapper(),
            Message::Quit => {
                let _ = self.configs.clone().store();
                return window::close(self.id.unwrap_or_else(Id::unique));
            }
            Message::CopyIp(ip) => {
                self.timing_events.copy_ip_now(ip);
                return iced::clipboard::write(ip.to_string());
            }
            Message::OpenFile(old_file, file_info, consumer_message) => {
                return Task::perform(
                    Self::open_file(old_file, file_info, self.configs.settings.language),
                    consumer_message,
                );
            }
            Message::HostSortSelection(sort_type) => {
                self.host_sort_type = sort_type;
            }
            Message::ServiceSortSelection(sort_type) => {
                self.service_sort_type = sort_type;
            }
            Message::ToggleExportPcap => {
                self.export_pcap.toggle();
            }
            Message::OutputPcapDir(path) => {
                self.export_pcap.set_directory(path);
            }
            Message::OutputPcapFile(name) => {
                self.export_pcap.set_file_name(&name);
            }
            Message::ToggleThumbnail(triggered_by_resize) => {
                let window_id = self.id.unwrap_or_else(Id::unique);

                self.thumbnail = !self.thumbnail;
                self.traffic_chart.thumbnail = self.thumbnail;

                return if self.thumbnail {
                    let scale_factor = self.configs.settings.scale_factor;
                    let size = ConfigWindow::thumbnail_size(scale_factor).to_size();
                    let position = self.configs.window.thumbnail_position;
                    self.timing_events.thumbnail_enter_now();
                    Task::batch([
                        window::maximize(window_id, false),
                        window::toggle_decorations(window_id),
                        window::resize(window_id, size),
                        window::move_to(window_id, position.to_point()),
                        window::change_level(window_id, Level::AlwaysOnTop),
                    ])
                } else {
                    if self.running_page.eq(&RunningPage::Notifications) {
                        self.unread_notifications = 0;
                    }
                    let mut commands = vec![
                        window::toggle_decorations(window_id),
                        window::change_level(window_id, Level::Normal),
                    ];
                    if !triggered_by_resize {
                        let size = self.configs.window.size.to_size();
                        let position = self.configs.window.position.to_point();
                        commands.push(window::move_to(window_id, position));
                        commands.push(window::resize(window_id, size));
                    }
                    Task::batch(commands)
                };
            }
            Message::Drag => {
                let was_just_thumbnail_click = self.timing_events.was_just_thumbnail_click();
                self.timing_events.thumbnail_click_now();
                if was_just_thumbnail_click {
                    return window::drag(self.id.unwrap_or_else(Id::unique));
                }
            }
            Message::CtrlTPressed => {
                if self.running_page.ne(&RunningPage::Init)
                    && self.settings_page.is_none()
                    && self.modal.is_none()
                    && !self.timing_events.was_just_thumbnail_enter()
                {
                    return Task::done(Message::ToggleThumbnail(false));
                }
            }
            Message::ScaleFactorShortcut(increase) => {
                let scale_factor = self.configs.settings.scale_factor;
                if !(scale_factor > 2.99 && increase || scale_factor < 0.31 && !increase) {
                    let delta = if increase { 0.1 } else { -0.1 };
                    self.configs.settings.scale_factor += delta;
                }
            }
            Message::SetNewerReleaseStatus(status) => self.newer_release_available = status,
            Message::SetPcapImport(path) => {
                if !path.is_empty() {
                    self.import_pcap_path.clone_from(&path);
                    self.capture_source = CaptureSource::File(MyPcapImport::new(path));
                }
            }
            Message::PendingHosts(cap_id, host_msgs) => {
                if cap_id == self.current_capture_rx.0 {
                    for host_msg in host_msgs {
                        self.handle_new_host(host_msg);
                    }
                }
            }
            Message::Periodic => {
                self.update_waiting_dots();
                self.fetch_devices();
            }
        }
        Task::none()
    }

    pub fn view(&self) -> Element<Message, StyleType> {
        let ConfigSettings {
            style,
            language,
            color_gradient,
            ..
        } = self.configs.settings;
        let font = style.get_extension().font;
        let font_headers = style.get_extension().font_headers;

        let header = header(self);

        let body = if self.thumbnail {
            thumbnail_page(self)
        } else {
            match self.running_page {
                RunningPage::Init => initial_page(self),
                RunningPage::Overview => overview_page(self),
                RunningPage::Inspect => inspect_page(self),
                RunningPage::Notifications => notifications_page(self),
            }
        };

        let footer = footer(
            self.thumbnail,
            language,
            color_gradient,
            font,
            font_headers,
            self.newer_release_available,
            self.dots_pulse.1,
        );

        let content: Element<Message, StyleType> =
            Column::new().push(header).push(body).push(footer).into();

        match self.modal.clone() {
            None => {
                if let Some(settings_page) = self.settings_page {
                    let overlay: Element<Message, StyleType> = match settings_page {
                        SettingsPage::Notifications => settings_notifications_page(self),
                        SettingsPage::Appearance => settings_style_page(self),
                        SettingsPage::General => settings_general_page(self),
                    }
                    .into();

                    modal(content, overlay, Message::CloseSettings)
                } else {
                    content
                }
            }
            Some(m) => {
                let overlay: Element<Message, StyleType> = match m {
                    MyModal::Reset => get_exit_overlay(
                        Message::Reset,
                        color_gradient,
                        font,
                        font_headers,
                        language,
                    ),
                    MyModal::Quit => get_exit_overlay(
                        Message::Quit,
                        color_gradient,
                        font,
                        font_headers,
                        language,
                    ),
                    MyModal::ClearAll => {
                        get_clear_all_overlay(color_gradient, font, font_headers, language)
                    }
                    MyModal::ConnectionDetails(key) => connection_details_page(self, key),
                }
                .into();

                modal(content, overlay, Message::HideModal)
            }
        }
    }

    pub fn subscription(&self) -> Subscription<Message> {
        Subscription::batch([
            self.keyboard_subscription(),
            self.mouse_subscription(),
            Sniffer::time_subscription(),
            Sniffer::window_subscription(),
        ])
    }

    pub fn theme(&self) -> StyleType {
        self.configs.settings.style
    }

    pub fn scale_factor(&self) -> f64 {
        self.configs.settings.scale_factor
    }

<<<<<<< HEAD
    fn refresh_data(&mut self, msg: InfoTrafficMessage) {
        self.info_traffic.refresh(msg, &self.favorite_hosts);
        let info_traffic = &self.info_traffic;
        if info_traffic.tot_in_packets + info_traffic.tot_out_packets == 0 {
            return;
        }
=======
    /// Updates thresholds if they haven't been edited for a while
    fn update_thresholds(&mut self) {
        // Ignore if just edited
        if let Some(temp_thresholds) = self.timing_events.threshold_adjust_expired_take() {
            // Apply the temporary thresholds to the actual config
            self.configs
                .lock()
                .unwrap()
                .settings
                .notifications
                .packets_notification
                .threshold = temp_thresholds.0.threshold;
            self.configs
                .lock()
                .unwrap()
                .settings
                .notifications
                .packets_notification
                .previous_threshold = temp_thresholds.0.previous_threshold;

            self.configs
                .lock()
                .unwrap()
                .settings
                .notifications
                .bytes_notification
                .threshold = temp_thresholds.1.threshold;
            self.configs
                .lock()
                .unwrap()
                .settings
                .notifications
                .bytes_notification
                .byte_multiple = temp_thresholds.1.byte_multiple;
            self.configs
                .lock()
                .unwrap()
                .settings
                .notifications
                .bytes_notification
                .previous_threshold = temp_thresholds.1.previous_threshold;
        }
    }

    fn refresh_data(&mut self) -> Task<Message> {
        let info_traffic_lock = self.info_traffic.lock().unwrap();
        self.runtime_data.all_packets = info_traffic_lock.all_packets;
        if info_traffic_lock.tot_in_packets + info_traffic_lock.tot_out_packets == 0 {
            drop(info_traffic_lock);
            return self.update(Message::Waiting);
        }
        self.runtime_data.tot_out_packets = info_traffic_lock.tot_out_packets;
        self.runtime_data.tot_in_packets = info_traffic_lock.tot_in_packets;
        self.runtime_data.all_bytes = info_traffic_lock.all_bytes;
        self.runtime_data.tot_in_bytes = info_traffic_lock.tot_in_bytes;
        self.runtime_data.tot_out_bytes = info_traffic_lock.tot_out_bytes;
        self.runtime_data.dropped_packets = info_traffic_lock.dropped_packets;
        drop(info_traffic_lock);
        self.update_thresholds();
>>>>>>> 6e0db798
        let emitted_notifications = notify_and_log(
            &mut self.logged_notifications,
            self.configs.settings.notifications,
            info_traffic,
            &self.capture_source,
        );
        self.info_traffic.favorites_last_interval = HashSet::new();
        if self.thumbnail || self.running_page.ne(&RunningPage::Notifications) {
            self.unread_notifications += emitted_notifications;
        }
        update_charts_data(&mut self.info_traffic, &mut self.traffic_chart);

        if let CaptureSource::Device(device) = &self.capture_source {
            let current_device_name = device.get_name().clone();
            // update ConfigDevice stored if different from last sniffed device
            let last_device_name_sniffed = self.configs.device.device_name.clone();
            if current_device_name.ne(&last_device_name_sniffed) {
                self.configs.device.device_name = current_device_name;
            }
        }
        // update host dropdowns
        self.host_data_states.update_states(&self.search);
    }

    fn open_web(web_page: &WebPage) {
        let url = web_page.get_url();

        #[cfg(target_os = "windows")]
        let cmd = "explorer";
        #[cfg(target_os = "macos")]
        let cmd = "open";
        #[cfg(all(not(target_os = "windows"), not(target_os = "macos")))]
        let cmd = "xdg-open";

        let Ok(mut child) = std::process::Command::new(cmd)
            .arg(url)
            .spawn()
            .log_err(location!())
        else {
            return;
        };

        child.wait().unwrap_or_default();
    }

    fn start(&mut self) -> Task<Message> {
        if matches!(&self.capture_source, CaptureSource::Device(_)) {
            let current_device_name = &self.capture_source.get_name();
            self.set_device(current_device_name);
        }
        let pcap_path = self.export_pcap.full_path();
        let capture_context = CaptureContext::new(&self.capture_source, pcap_path.as_ref());
        self.pcap_error = capture_context.error().map(ToString::to_string);
        self.running_page = RunningPage::Overview;

        if capture_context.error().is_none() {
            // no pcap error
            let curr_cap_id = self.current_capture_rx.0;
            let filters = self.filters.clone();
            let mmdb_readers = self.mmdb_readers.clone();
            // todo: new thread? channel?
            set_pcap_capture_addresses(&mut self.capture_source);
            self.capture_source
                .set_link_type(capture_context.my_link_type());
            let capture_source = self.capture_source.clone();
            let (tx, rx) = async_channel::unbounded();
            let _ = thread::Builder::new()
                .name("thread_parse_packets".to_string())
                .spawn(move || {
                    parse_packets(
                        curr_cap_id,
                        capture_source,
                        &filters,
                        &mmdb_readers,
                        capture_context,
                        &tx,
                    );
                })
                .log_err(location!());
            self.current_capture_rx.1 = Some(rx.clone());
            return Task::run(rx, |backend_msg| match backend_msg {
                BackendTrafficMessage::TickRun(cap_id, msg, host_msg) => {
                    Message::TickRun(cap_id, msg, host_msg)
                }
                BackendTrafficMessage::PendingHosts(cap_id, host_msg) => {
                    Message::PendingHosts(cap_id, host_msg)
                }
            });
        }
        Task::none()
    }

    fn reset(&mut self) {
        // close capture channel to kill previous captures
        if let Some(rx) = &self.current_capture_rx.1 {
            rx.close();
        }
        let ConfigSettings {
            style, language, ..
        } = self.configs.settings;
        // increment capture id to ignore pending messages from previous captures
        self.current_capture_rx = (self.current_capture_rx.0 + 1, None);
        self.info_traffic = InfoTraffic::default();
        self.addresses_resolved = HashMap::new();
        self.favorite_hosts = HashSet::new();
        self.logged_notifications = VecDeque::new();
        self.pcap_error = None;
        self.traffic_chart = TrafficChart::new(style, language);
        self.report_sort_type = ReportSortType::default();
        self.host_sort_type = SortType::default();
        self.service_sort_type = SortType::default();
        self.modal = None;
        self.settings_page = None;
        self.running_page = RunningPage::Init;
        self.unread_notifications = 0;
        self.search = SearchParameters::default();
        self.page_number = 1;
        self.thumbnail = false;
        self.host_data_states = HostDataStates::default();
    }

    fn set_device(&mut self, name: &str) {
        for my_dev in &self.my_devices {
            if my_dev.get_name().eq(&name) {
                self.capture_source = CaptureSource::Device(my_dev.clone());
                break;
            }
        }
    }

    fn fetch_devices(&mut self) {
        self.my_devices.clear();
        for dev in Device::list().log_err(location!()).unwrap_or_default() {
            if matches!(&self.capture_source, CaptureSource::Device(_))
                && dev.name.eq(&self.capture_source.get_name())
            {
                // refresh active addresses
                self.capture_source.set_addresses(dev.addresses.clone());
            }
            let my_dev = MyDevice::from_pcap_device(dev);
            self.my_devices.push(my_dev);
        }
    }

    fn update_waiting_dots(&mut self) {
        if self.dots_pulse.0.len() > 2 {
            self.dots_pulse.0 = String::new();
        }
        self.dots_pulse.0 = ".".repeat(self.dots_pulse.0.len() + 1);
    }

    fn add_or_remove_favorite(&mut self, host: &Host, add: bool) {
        let info_traffic = &mut self.info_traffic;
        if add {
            self.favorite_hosts.insert(host.clone());
        } else {
            self.favorite_hosts.remove(host);
        }
        if let Some(host_info) = info_traffic.hosts.get_mut(host) {
            host_info.is_favorite = add;
        }
    }

    fn close_settings(&mut self) {
        if let Some(page) = self.settings_page {
            self.last_opened_setting = page;
            self.settings_page = None;
        }
    }

<<<<<<< HEAD
    fn update_notification_settings(&mut self, value: Notification, emit_sound: bool) {
        let sound = match value {
            Notification::Packets(packets_notification) => {
                self.configs.settings.notifications.packets_notification = packets_notification;
                packets_notification.sound
            }
            Notification::Bytes(bytes_notification) => {
                self.configs.settings.notifications.bytes_notification = bytes_notification;
                bytes_notification.sound
=======
    /// Don't update adjustments to thresholds immediately:
    /// that is, sound and toggling thresholds on/off should be applied immediately
    /// Threshold adjustments are saved in `self.timing_events.threshold_adjust` and then applied
    /// after timeout
    fn update_notifications_settings(&mut self, notification: Notification, emit_sound: bool) {
        let notifications = self.configs.lock().unwrap().settings.notifications;
        let sound = match notification {
            Notification::Packets(PacketsNotification {
                threshold,
                sound,
                previous_threshold,
            }) => {
                let mut temp_thresholds = self.get_temp_thresholds();
                // Check if adjustments have been made to thresholds
                if temp_thresholds.0.threshold != threshold
                    || temp_thresholds.0.previous_threshold != previous_threshold
                {
                    temp_thresholds.0 = PacketsNotification {
                        threshold,
                        sound,
                        previous_threshold,
                    };
                    self.timing_events.threshold_adjust_now(temp_thresholds);
                }
                // If threshold is toggled, apply immediately
                if threshold.is_some() != notifications.packets_notification.threshold.is_some() {
                    self.configs
                        .lock()
                        .unwrap()
                        .settings
                        .notifications
                        .packets_notification
                        .threshold = threshold;
                    self.configs
                        .lock()
                        .unwrap()
                        .settings
                        .notifications
                        .packets_notification
                        .previous_threshold = previous_threshold;
                }
                // always update sound
                self.configs
                    .lock()
                    .unwrap()
                    .settings
                    .notifications
                    .packets_notification
                    .sound = sound;
                sound
            }
            Notification::Bytes(BytesNotification {
                threshold,
                byte_multiple,
                sound,
                previous_threshold,
            }) => {
                let mut temp_thresholds = self.get_temp_thresholds();
                if temp_thresholds.1.threshold != threshold
                    || temp_thresholds.1.byte_multiple != byte_multiple
                    || temp_thresholds.1.previous_threshold != previous_threshold
                {
                    temp_thresholds.1 = BytesNotification {
                        threshold,
                        byte_multiple,
                        sound,
                        previous_threshold,
                    };
                    self.timing_events.threshold_adjust_now(temp_thresholds);
                }
                if threshold.is_some() != notifications.bytes_notification.threshold.is_some() {
                    self.configs
                        .lock()
                        .unwrap()
                        .settings
                        .notifications
                        .bytes_notification
                        .threshold = threshold;
                    self.configs
                        .lock()
                        .unwrap()
                        .settings
                        .notifications
                        .bytes_notification
                        .byte_multiple = byte_multiple;
                    self.configs
                        .lock()
                        .unwrap()
                        .settings
                        .notifications
                        .bytes_notification
                        .previous_threshold = previous_threshold;
                }
                self.configs
                    .lock()
                    .unwrap()
                    .settings
                    .notifications
                    .bytes_notification
                    .sound = sound;
                sound
>>>>>>> 6e0db798
            }
            Notification::Favorite(favorite_notification) => {
                self.configs.settings.notifications.favorite_notification = favorite_notification;
                favorite_notification.sound
            }
        };
        if emit_sound {
            play(sound, self.configs.settings.notifications.volume);
        }
    }

    /// Returns thresholds in `timing_events.threshold_adjust` or copy of current thresholds
    fn get_temp_thresholds(&self) -> (PacketsNotification, BytesNotification) {
        if let Some(temp_thresholds) = self.timing_events.temp_thresholds() {
            temp_thresholds
        } else {
            let notifications = self.configs.lock().unwrap().settings.notifications;
            (
                notifications.packets_notification,
                notifications.bytes_notification,
            )
        }
    }

    fn switch_page(&mut self, next: bool) {
        match (self.running_page, self.settings_page, self.modal.is_none()) {
            (_, Some(current_setting), true) => {
                // Settings opened
                if next {
                    self.settings_page = Some(current_setting.next());
                } else {
                    self.settings_page = Some(current_setting.previous());
                }
            }
            (
                RunningPage::Inspect | RunningPage::Notifications | RunningPage::Overview,
                None,
                true,
            ) => {
                // Running with no overlays
                if self.info_traffic.tot_out_packets + self.info_traffic.tot_in_packets > 0 {
                    // Running with no overlays and some packets filtered
                    self.running_page = if next {
                        self.running_page.next()
                    } else {
                        self.running_page.previous()
                    };
                    if self.running_page.eq(&RunningPage::Notifications) {
                        self.unread_notifications = 0;
                    }
                }
            }
            (_, _, _) => {}
        }
    }

    fn shortcut_return(&mut self) -> Task<Message> {
        if self.running_page.eq(&RunningPage::Init)
            && self.settings_page.is_none()
            && self.modal.is_none()
        {
            if self.filters.are_valid() {
                return Task::done(Message::Start);
            }
        } else if self.modal.eq(&Some(MyModal::Reset)) {
            return Task::done(Message::Reset);
        } else if self.modal.eq(&Some(MyModal::Quit)) {
            return Task::done(Message::Quit);
        } else if self.modal.eq(&Some(MyModal::ClearAll)) {
            return Task::done(Message::ClearAllNotifications);
        }
        Task::none()
    }

    fn shortcut_esc(&mut self) -> Task<Message> {
        if self.modal.is_some() {
            return Task::done(Message::HideModal);
        } else if self.settings_page.is_some() {
            return Task::done(Message::CloseSettings);
        }
        Task::none()
    }

    // also called when the backspace shortcut is pressed
    fn reset_button_pressed(&mut self) -> Task<Message> {
        if self.running_page.ne(&RunningPage::Init) {
            return if self.info_traffic.all_packets == 0 && self.settings_page.is_none() {
                Task::done(Message::Reset)
            } else {
                Task::done(Message::ShowModal(MyModal::Reset))
            };
        }
        Task::none()
    }

    fn quit_wrapper(&mut self) -> Task<Message> {
        if self.running_page.eq(&RunningPage::Init) || self.info_traffic.all_packets == 0 {
            Task::done(Message::Quit)
        } else if self.thumbnail {
            // TODO: uncomment once issue #653 is fixed
            // Task::done(Message::ToggleThumbnail(false))
            //     .chain(Task::done(Message::ShowModal(MyModal::Quit)))
            Task::done(Message::Quit)
        } else {
            Task::done(Message::HideModal)
                .chain(Task::done(Message::CloseSettings))
                .chain(Task::done(Message::ShowModal(MyModal::Quit)))
        }
    }

    fn shortcut_ctrl_d(&mut self) -> Task<Message> {
        if self.running_page.eq(&RunningPage::Notifications)
            && !self.logged_notifications.is_empty()
        {
            return Task::done(Message::ShowModal(MyModal::ClearAll));
        }
        Task::none()
    }

    async fn open_file(old_file: String, file_info: FileInfo, language: Language) -> String {
        let starting_directory = if old_file.is_empty() {
            std::env::var("HOME").unwrap_or_default()
        } else if file_info == FileInfo::Directory {
            old_file.clone()
        } else {
            let mut folder_path = PathBuf::from(&old_file);
            folder_path.pop();
            folder_path.to_string_lossy().to_string()
        };

        let dialog = rfd::AsyncFileDialog::new()
            .set_title(file_info.action_info(language))
            .set_directory(starting_directory);

        let picked = if file_info == FileInfo::Directory {
            dialog.pick_folder().await
        } else {
            let extensions = file_info.get_extensions();
            dialog
                .add_filter(format!("{extensions:?}"), &extensions)
                .pick_file()
                .await
        }
        .unwrap_or_else(|| FileHandle::from(PathBuf::from(&old_file)));

        picked.path().to_string_lossy().to_string()
    }

    fn handle_new_host(&mut self, host_msg: HostMessage) {
        let HostMessage {
            host,
            other_data,
            is_loopback,
            is_local,
            is_bogon,
            traffic_type,
            address_to_lookup,
            rdns,
        } = host_msg;

        self.info_traffic
            .hosts
            .entry(host.clone())
            .and_modify(|data_info_host| {
                data_info_host.data_info.refresh(other_data);
                data_info_host.is_loopback = is_loopback;
                data_info_host.is_local = is_local;
                data_info_host.is_bogon = is_bogon;
                data_info_host.traffic_type = traffic_type;
            })
            .or_insert_with(|| DataInfoHost {
                data_info: other_data,
                is_favorite: false,
                is_loopback,
                is_local,
                is_bogon,
                traffic_type,
            });

        self.addresses_resolved
            .insert(address_to_lookup, (rdns, host.clone()));

        // update host data states including the new host
        self.host_data_states.data.update(&host);

        // check if the newly resolved host was featured in the favorites (possible in case of already existing host)
        if self.favorite_hosts.contains(&host) {
            self.info_traffic.favorites_last_interval.insert(host);
        }
    }

    fn register_sigint_handler() -> Task<Message> {
        let (tx, rx) = async_channel::bounded(1);

        // gracefully close the app when receiving SIGINT, SIGTERM, or SIGHUP
        let _ = ctrlc::set_handler(move || {
            let _ = tx.send_blocking(());
        })
        .log_err(location!());

        Task::run(rx, |()| Message::Quit)
    }
}

#[cfg(test)]
mod tests {
    #![allow(unused_must_use)]

    use std::collections::{HashSet, VecDeque};
    use std::fs::remove_file;
    use std::path::Path;
<<<<<<< HEAD
=======
    use std::sync::{Arc, Mutex};
    use std::time::Duration;
>>>>>>> 6e0db798

    use serial_test::{parallel, serial};

    use crate::configs::types::config_window::{PositionTuple, SizeTuple};
    use crate::countries::types::country::Country;
    use crate::gui::components::types::my_modal::MyModal;
    use crate::gui::pages::types::settings_page::SettingsPage;
    use crate::gui::styles::types::custom_palette::ExtraStyles;
    use crate::gui::styles::types::gradient_type::GradientType;
    use crate::gui::types::message::Message;
    use crate::gui::types::timing_events::TimingEvents;
    use crate::networking::types::host::Host;
    use crate::notifications::types::logged_notification::{
        LoggedNotification, PacketsThresholdExceeded,
    };
    use crate::notifications::types::notifications::{
        BytesNotification, FavoriteNotification, Notification, Notifications, PacketsNotification,
    };
    use crate::notifications::types::sound::Sound;
    use crate::report::types::report_col::ReportCol;
    use crate::report::types::sort_type::SortType;
    use crate::{
        ByteMultiple, ChartType, ConfigDevice, ConfigSettings, ConfigWindow, Configs, IpVersion,
        Language, Protocol, ReportSortType, RunningPage, Sniffer, StyleType,
    };

    // helpful to clean up files generated from tests
    impl Drop for Sniffer {
        fn drop(&mut self) {
            let settings_path_str = ConfigSettings::test_path();
            let settings_path = Path::new(&settings_path_str);
            if settings_path.exists() {
                remove_file(ConfigSettings::test_path()).unwrap();
            }

            let device_path_str = ConfigDevice::test_path();
            let device_path = Path::new(&device_path_str);
            if device_path.exists() {
                remove_file(ConfigDevice::test_path()).unwrap();
            }

            let window_path_str = ConfigWindow::test_path();
            let window_path = Path::new(&window_path_str);
            if window_path.exists() {
                remove_file(ConfigWindow::test_path()).unwrap();
            }
        }
    }

    #[test]
    #[parallel] // needed to not collide with other tests generating configs files
    fn test_correctly_update_ip_version() {
        let mut sniffer = Sniffer::new(Configs::default());

        assert_eq!(sniffer.filters.ip_versions, HashSet::from(IpVersion::ALL));
        sniffer.update(Message::IpVersionSelection(IpVersion::IPv6, true));
        assert_eq!(sniffer.filters.ip_versions, HashSet::from(IpVersion::ALL));
        sniffer.update(Message::IpVersionSelection(IpVersion::IPv4, false));
        assert_eq!(
            sniffer.filters.ip_versions,
            HashSet::from([IpVersion::IPv6])
        );
        sniffer.update(Message::IpVersionSelection(IpVersion::IPv6, false));
        assert_eq!(sniffer.filters.ip_versions, HashSet::new());
    }

    #[test]
    #[parallel] // needed to not collide with other tests generating configs files
    fn test_correctly_update_protocol() {
        let mut sniffer = Sniffer::new(Configs::default());

        assert_eq!(sniffer.filters.protocols, HashSet::from(Protocol::ALL));
        sniffer.update(Message::ProtocolSelection(Protocol::UDP, true));
        assert_eq!(sniffer.filters.protocols, HashSet::from(Protocol::ALL));
        sniffer.update(Message::ProtocolSelection(Protocol::UDP, false));
        assert_eq!(
            sniffer.filters.protocols,
            HashSet::from([Protocol::TCP, Protocol::ICMP, Protocol::ARP])
        );
        sniffer.update(Message::ProtocolSelection(Protocol::TCP, false));
        assert_eq!(
            sniffer.filters.protocols,
            HashSet::from([Protocol::ICMP, Protocol::ARP])
        );
        sniffer.update(Message::ProtocolSelection(Protocol::ICMP, false));
        assert_eq!(sniffer.filters.protocols, HashSet::from([Protocol::ARP]));
        sniffer.update(Message::ProtocolSelection(Protocol::ARP, false));
        assert_eq!(sniffer.filters.protocols, HashSet::new());
        sniffer.update(Message::ProtocolSelection(Protocol::UDP, true));
        assert_eq!(sniffer.filters.protocols, HashSet::from([Protocol::UDP]));
    }

    #[test]
    #[parallel] // needed to not collide with other tests generating configs files
    fn test_correctly_update_chart_kind() {
        let mut sniffer = Sniffer::new(Configs::default());

        assert_eq!(sniffer.traffic_chart.chart_type, ChartType::Bytes);
        sniffer.update(Message::ChartSelection(ChartType::Packets));
        assert_eq!(sniffer.traffic_chart.chart_type, ChartType::Packets);
        sniffer.update(Message::ChartSelection(ChartType::Packets));
        assert_eq!(sniffer.traffic_chart.chart_type, ChartType::Packets);
        sniffer.update(Message::ChartSelection(ChartType::Bytes));
        assert_eq!(sniffer.traffic_chart.chart_type, ChartType::Bytes);
    }

    #[test]
    #[parallel] // needed to not collide with other tests generating configs files
    fn test_correctly_update_report_sort_kind() {
        let mut sniffer = Sniffer::new(Configs::default());

        let sort = ReportSortType {
            byte_sort: SortType::Neutral,
            packet_sort: SortType::Neutral,
        };

        assert_eq!(sniffer.report_sort_type, sort);
        sniffer.update(Message::ReportSortSelection(
            sort.next_sort(&ReportCol::Bytes),
        ));
        assert_eq!(
            sniffer.report_sort_type,
            ReportSortType {
                byte_sort: SortType::Descending,
                packet_sort: SortType::Neutral
            }
        );
        sniffer.update(Message::ReportSortSelection(
            sort.next_sort(&ReportCol::Bytes)
                .next_sort(&ReportCol::Bytes),
        ));
        assert_eq!(
            sniffer.report_sort_type,
            ReportSortType {
                byte_sort: SortType::Ascending,
                packet_sort: SortType::Neutral
            }
        );
        sniffer.update(Message::ReportSortSelection(
            sort.next_sort(&ReportCol::Bytes)
                .next_sort(&ReportCol::Packets),
        ));
        assert_eq!(
            sniffer.report_sort_type,
            ReportSortType {
                byte_sort: SortType::Neutral,
                packet_sort: SortType::Descending
            }
        );
        sniffer.update(Message::ReportSortSelection(
            sort.next_sort(&ReportCol::Bytes)
                .next_sort(&ReportCol::Bytes)
                .next_sort(&ReportCol::Bytes),
        ));
        assert_eq!(
            sniffer.report_sort_type,
            ReportSortType {
                byte_sort: SortType::Neutral,
                packet_sort: SortType::Neutral
            }
        );
    }

    #[test]
    #[parallel] // needed to not collide with other tests generating configs files
    fn test_correctly_update_host_sort_kind() {
        let mut sniffer = Sniffer::new(Configs::default());

        let mut sort = SortType::Neutral;

        assert_eq!(sniffer.host_sort_type, sort);

        sort = sort.next_sort();
        sniffer.update(Message::HostSortSelection(sort));
        assert_eq!(sniffer.host_sort_type, SortType::Descending);

        sort = sort.next_sort();
        sniffer.update(Message::HostSortSelection(sort));
        assert_eq!(sniffer.host_sort_type, SortType::Ascending);

        sort = sort.next_sort();
        sniffer.update(Message::HostSortSelection(sort));
        assert_eq!(sniffer.host_sort_type, SortType::Neutral);
    }

    #[test]
    #[parallel] // needed to not collide with other tests generating configs files
    fn test_correctly_update_service_sort_kind() {
        let mut sniffer = Sniffer::new(Configs::default());

        let mut sort = SortType::Neutral;

        assert_eq!(sniffer.service_sort_type, sort);

        sort = sort.next_sort();
        sniffer.update(Message::ServiceSortSelection(sort));
        assert_eq!(sniffer.service_sort_type, SortType::Descending);

        sort = sort.next_sort();
        sniffer.update(Message::ServiceSortSelection(sort));
        assert_eq!(sniffer.service_sort_type, SortType::Ascending);

        sort = sort.next_sort();
        sniffer.update(Message::ServiceSortSelection(sort));
        assert_eq!(sniffer.service_sort_type, SortType::Neutral);
    }

    #[test]
    #[parallel] // needed to not collide with other tests generating configs files
    fn test_correctly_update_style() {
        let mut sniffer = Sniffer::new(Configs::default());

        sniffer.update(Message::Style(StyleType::MonAmour));
        assert_eq!(sniffer.configs.settings.style, StyleType::MonAmour);
        sniffer.update(Message::Style(StyleType::Day));
        assert_eq!(sniffer.configs.settings.style, StyleType::Day);
        sniffer.update(Message::Style(StyleType::Night));
        assert_eq!(sniffer.configs.settings.style, StyleType::Night);
        sniffer.update(Message::Style(StyleType::DeepSea));
        assert_eq!(sniffer.configs.settings.style, StyleType::DeepSea);
        sniffer.update(Message::Style(StyleType::DeepSea));
        assert_eq!(sniffer.configs.settings.style, StyleType::DeepSea);
    }

    #[test]
    #[parallel] // needed to not collide with other tests generating configs files
    fn test_dots_pulse_update() {
        // every kind of message will the integer, but only Periodic will update the string
        let mut sniffer = Sniffer::new(Configs::default());

        assert_eq!(sniffer.dots_pulse, (".".to_string(), 0));

        sniffer.update(Message::Periodic);
        assert_eq!(sniffer.dots_pulse, ("..".to_string(), 1));

        sniffer.update(Message::HideModal);
        assert_eq!(sniffer.dots_pulse, ("..".to_string(), 2));

        sniffer.update(Message::CtrlDPressed);
        assert_eq!(sniffer.dots_pulse, ("..".to_string(), 0));

        sniffer.update(Message::Periodic);
        assert_eq!(sniffer.dots_pulse, ("...".to_string(), 1));

        sniffer.update(Message::OpenLastSettings);
        assert_eq!(sniffer.dots_pulse, ("...".to_string(), 2));

        sniffer.update(Message::Periodic);
        assert_eq!(sniffer.dots_pulse, (".".to_string(), 0));
    }

    #[test]
    #[parallel] // needed to not collide with other tests generating configs files
    fn test_modify_favorite_connections() {
        let mut sniffer = Sniffer::new(Configs::default());
        // remove 1
        sniffer.update(Message::AddOrRemoveFavorite(
            Host {
                domain: "1.1".to_string(),
                asn: Default::default(),
                country: Country::US,
            },
            false,
        ));
        assert_eq!(sniffer.favorite_hosts, HashSet::new());
        // remove 2
        sniffer.update(Message::AddOrRemoveFavorite(
            Host {
                domain: "2.2".to_string(),
                asn: Default::default(),
                country: Country::US,
            },
            false,
        ));
        assert_eq!(sniffer.favorite_hosts, HashSet::new());
        // add 2
        sniffer.update(Message::AddOrRemoveFavorite(
            Host {
                domain: "2.2".to_string(),
                asn: Default::default(),
                country: Country::US,
            },
            true,
        ));
        assert_eq!(
            sniffer.favorite_hosts,
            HashSet::from([Host {
                domain: "2.2".to_string(),
                asn: Default::default(),
                country: Country::US,
            }])
        );
        // remove 1
        sniffer.update(Message::AddOrRemoveFavorite(
            Host {
                domain: "1.1".to_string(),
                asn: Default::default(),
                country: Country::US,
            },
            false,
        ));
        assert_eq!(
            sniffer.favorite_hosts,
            HashSet::from([Host {
                domain: "2.2".to_string(),
                asn: Default::default(),
                country: Country::US,
            }])
        );
        // add 2
        sniffer.update(Message::AddOrRemoveFavorite(
            Host {
                domain: "2.2".to_string(),
                asn: Default::default(),
                country: Country::US,
            },
            true,
        ));
        assert_eq!(
            sniffer.favorite_hosts,
            HashSet::from([Host {
                domain: "2.2".to_string(),
                asn: Default::default(),
                country: Country::US,
            }])
        );
        // add 1
        sniffer.update(Message::AddOrRemoveFavorite(
            Host {
                domain: "1.1".to_string(),
                asn: Default::default(),
                country: Country::US,
            },
            true,
        ));
        assert_eq!(
            sniffer.favorite_hosts,
            HashSet::from([
                Host {
                    domain: "1.1".to_string(),
                    asn: Default::default(),
                    country: Country::US,
                },
                Host {
                    domain: "2.2".to_string(),
                    asn: Default::default(),
                    country: Country::US,
                }
            ])
        );
        // add 3
        sniffer.update(Message::AddOrRemoveFavorite(
            Host {
                domain: "3.3".to_string(),
                asn: Default::default(),
                country: Country::US,
            },
            true,
        ));
        assert_eq!(
            sniffer.favorite_hosts,
            HashSet::from([
                Host {
                    domain: "1.1".to_string(),
                    asn: Default::default(),
                    country: Country::US,
                },
                Host {
                    domain: "2.2".to_string(),
                    asn: Default::default(),
                    country: Country::US,
                },
                Host {
                    domain: "3.3".to_string(),
                    asn: Default::default(),
                    country: Country::US,
                }
            ])
        );
        // remove 2
        sniffer.update(Message::AddOrRemoveFavorite(
            Host {
                domain: "2.2".to_string(),
                asn: Default::default(),
                country: Country::US,
            },
            false,
        ));
        assert_eq!(
            sniffer.favorite_hosts,
            HashSet::from([
                Host {
                    domain: "1.1".to_string(),
                    asn: Default::default(),
                    country: Country::US,
                },
                Host {
                    domain: "3.3".to_string(),
                    asn: Default::default(),
                    country: Country::US,
                }
            ])
        );
        // remove 3
        sniffer.update(Message::AddOrRemoveFavorite(
            Host {
                domain: "3.3".to_string(),
                asn: Default::default(),
                country: Country::US,
            },
            false,
        ));
        assert_eq!(
            sniffer.favorite_hosts,
            HashSet::from([Host {
                domain: "1.1".to_string(),
                asn: Default::default(),
                country: Country::US,
            }])
        );
        // remove 1
        sniffer.update(Message::AddOrRemoveFavorite(
            Host {
                domain: "1.1".to_string(),
                asn: Default::default(),
                country: Country::US,
            },
            false,
        ));
        assert_eq!(sniffer.favorite_hosts, HashSet::new());
    }

    #[test]
    #[parallel] // needed to not collide with other tests generating configs files
    fn test_show_and_hide_modal_and_settings() {
        let mut sniffer = Sniffer::new(Configs::default());

        assert_eq!(sniffer.modal, None);
        assert_eq!(sniffer.settings_page, None);
        assert_eq!(sniffer.last_opened_setting, SettingsPage::Notifications);
        // open settings
        sniffer.update(Message::OpenLastSettings);
        assert_eq!(sniffer.modal, None);
        assert_eq!(sniffer.settings_page, Some(SettingsPage::Notifications));
        assert_eq!(sniffer.last_opened_setting, SettingsPage::Notifications);
        // switch settings page
        sniffer.update(Message::OpenSettings(SettingsPage::Appearance));
        assert_eq!(sniffer.modal, None);
        assert_eq!(sniffer.settings_page, Some(SettingsPage::Appearance));
        sniffer.update(Message::OpenSettings(SettingsPage::General));
        assert_eq!(sniffer.modal, None);
        assert_eq!(sniffer.settings_page, Some(SettingsPage::General));
        // try opening modal with settings opened
        sniffer.update(Message::ShowModal(MyModal::Quit));
        assert_eq!(sniffer.modal, None);
        assert_eq!(sniffer.settings_page, Some(SettingsPage::General));
        assert_eq!(sniffer.last_opened_setting, SettingsPage::Notifications);
        // close settings
        sniffer.update(Message::CloseSettings);
        assert_eq!(sniffer.modal, None);
        assert_eq!(sniffer.settings_page, None);
        assert_eq!(sniffer.last_opened_setting, SettingsPage::General);
        // reopen settings
        sniffer.update(Message::OpenLastSettings);
        assert_eq!(sniffer.modal, None);
        assert_eq!(sniffer.settings_page, Some(SettingsPage::General));
        assert_eq!(sniffer.last_opened_setting, SettingsPage::General);
        // switch settings page
        sniffer.update(Message::OpenSettings(SettingsPage::Appearance));
        assert_eq!(sniffer.modal, None);
        assert_eq!(sniffer.settings_page, Some(SettingsPage::Appearance));
        // close settings
        sniffer.update(Message::CloseSettings);
        assert_eq!(sniffer.modal, None);
        assert_eq!(sniffer.settings_page, None);
        assert_eq!(sniffer.last_opened_setting, SettingsPage::Appearance);

        // open clear all modal
        sniffer.update(Message::ShowModal(MyModal::ClearAll));
        assert_eq!(sniffer.modal, Some(MyModal::ClearAll));
        assert_eq!(sniffer.settings_page, None);
        assert_eq!(sniffer.last_opened_setting, SettingsPage::Appearance);
        // try opening settings with clear all modal opened
        sniffer.update(Message::OpenLastSettings);
        assert_eq!(sniffer.modal, Some(MyModal::ClearAll));
        assert_eq!(sniffer.settings_page, None);
        assert_eq!(sniffer.last_opened_setting, SettingsPage::Appearance);
        // try opening quit modal with clear all modal opened
        sniffer.update(Message::ShowModal(MyModal::Quit));
        assert_eq!(sniffer.modal, Some(MyModal::ClearAll));
        assert_eq!(sniffer.settings_page, None);
        assert_eq!(sniffer.last_opened_setting, SettingsPage::Appearance);
        // close clear all modal
        sniffer.update(Message::HideModal);
        assert_eq!(sniffer.modal, None);
        assert_eq!(sniffer.settings_page, None);
        assert_eq!(sniffer.last_opened_setting, SettingsPage::Appearance);

        // open quit modal
        sniffer.update(Message::ShowModal(MyModal::Quit));
        assert_eq!(sniffer.modal, Some(MyModal::Quit));
        assert_eq!(sniffer.settings_page, None);
        assert_eq!(sniffer.last_opened_setting, SettingsPage::Appearance);
        // try opening settings with clear all modal opened
        sniffer.update(Message::OpenLastSettings);
        assert_eq!(sniffer.modal, Some(MyModal::Quit));
        assert_eq!(sniffer.settings_page, None);
        assert_eq!(sniffer.last_opened_setting, SettingsPage::Appearance);
        // try opening clear all modal with quit modal opened
        sniffer.update(Message::ShowModal(MyModal::ClearAll));
        assert_eq!(sniffer.modal, Some(MyModal::Quit));
        assert_eq!(sniffer.settings_page, None);
        assert_eq!(sniffer.last_opened_setting, SettingsPage::Appearance);
        // close quit modal
        sniffer.update(Message::HideModal);
        assert_eq!(sniffer.modal, None);
        assert_eq!(sniffer.settings_page, None);
        assert_eq!(sniffer.last_opened_setting, SettingsPage::Appearance);
    }

    #[test]
    #[parallel] // needed to not collide with other tests generating configs files
    fn test_correctly_update_language() {
        let mut sniffer = Sniffer::new(Configs::default());

        assert_eq!(sniffer.configs.settings.language, Language::EN);
        assert_eq!(sniffer.traffic_chart.language, Language::EN);
        sniffer.update(Message::LanguageSelection(Language::IT));
        assert_eq!(sniffer.configs.settings.language, Language::IT);
        assert_eq!(sniffer.traffic_chart.language, Language::IT);
        sniffer.update(Message::LanguageSelection(Language::IT));
        assert_eq!(sniffer.configs.settings.language, Language::IT);
        assert_eq!(sniffer.traffic_chart.language, Language::IT);
        sniffer.update(Message::LanguageSelection(Language::ZH));
        assert_eq!(sniffer.configs.settings.language, Language::ZH);
        assert_eq!(sniffer.traffic_chart.language, Language::ZH);
    }

    #[test]
    #[parallel] // needed to not collide with other tests generating configs files
    fn test_correctly_update_notification_settings() {
<<<<<<< HEAD
        let mut sniffer = Sniffer::new(Configs::default());
=======
        fn expire_notifications_timeout(sniffer: &mut Sniffer) {
            // Wait for timeout to expire + small buffer
            std::thread::sleep(Duration::from_millis(
                TimingEvents::TIMEOUT_THRESHOLD_ADJUST + 5,
            ));
            // Thresholds adjustments won't be updated if `info_traffic.tot_in_packets`
            // and `info_traffic.tot_out_packets` are both `0`.
            sniffer.info_traffic.lock().unwrap().tot_in_packets = 1;

            // Simulate a tick to apply the settings
            sniffer.update(Message::TickRun);
        }
        let mut sniffer = new_sniffer();
>>>>>>> 6e0db798

        let packets_notification_init = PacketsNotification {
            threshold: None,
            sound: Sound::Gulp,
            previous_threshold: 750,
        };

        let packets_notification_toggle_on = PacketsNotification {
            threshold: Some(750),
            sound: Sound::Gulp,
            previous_threshold: 750,
        };

        let packets_notification_adjusted_threshold_sound_off = PacketsNotification {
            threshold: Some(1122),
            sound: Sound::None,
            previous_threshold: 1122,
        };

        // Used for comparing that sound is applied right away, but not threshold adjustment
        let packets_notification_sound_off_only = PacketsNotification {
            threshold: Some(750),
            sound: Sound::None,
            previous_threshold: 750,
        };

        let bytes_notification_init = BytesNotification {
            threshold: None,
            byte_multiple: ByteMultiple::KB,
            sound: Sound::Pop,
            previous_threshold: 800000,
        };

        let bytes_notification_toggled_on = BytesNotification {
            threshold: Some(800_000),
            byte_multiple: ByteMultiple::GB,
            sound: Sound::Pop,
            previous_threshold: 800_000,
        };

        let bytes_notification_adjusted_threshold_sound_off = BytesNotification {
            threshold: Some(3),
            byte_multiple: ByteMultiple::KB,
            sound: Sound::None,
            previous_threshold: 3,
        };

        let bytes_notification_sound_off_only = BytesNotification {
            threshold: Some(800_000),
            byte_multiple: ByteMultiple::GB,
            sound: Sound::None,
            previous_threshold: 800_000,
        };

        let fav_notification_init = FavoriteNotification {
            notify_on_favorite: false,
            sound: Sound::Swhoosh,
        };

        let fav_notification_new = FavoriteNotification {
            notify_on_favorite: true,
            sound: Sound::Pop,
        };

        // initial default state
        assert_eq!(sniffer.configs.settings.notifications.volume, 60);
        assert_eq!(
<<<<<<< HEAD
            sniffer.configs.settings.notifications.packets_notification,
            PacketsNotification {
                threshold: None,
                sound: Sound::Gulp,
                previous_threshold: 750
            }
        );
        assert_eq!(
            sniffer.configs.settings.notifications.bytes_notification,
            BytesNotification {
                threshold: None,
                byte_multiple: ByteMultiple::KB,
                sound: Sound::Pop,
                previous_threshold: 800000
            }
        );
        assert_eq!(
            sniffer.configs.settings.notifications.favorite_notification,
            FavoriteNotification {
                notify_on_favorite: false,
                sound: Sound::Swhoosh,
            }
=======
            sniffer
                .configs
                .lock()
                .unwrap()
                .settings
                .notifications
                .volume,
            60
        );
        assert_eq!(
            sniffer
                .configs
                .lock()
                .unwrap()
                .settings
                .notifications
                .packets_notification,
            packets_notification_init
        );
        assert_eq!(
            sniffer
                .configs
                .lock()
                .unwrap()
                .settings
                .notifications
                .bytes_notification,
            bytes_notification_init
        );
        assert_eq!(
            sniffer
                .configs
                .lock()
                .unwrap()
                .settings
                .notifications
                .favorite_notification,
            fav_notification_init
>>>>>>> 6e0db798
        );

        // change volume
        sniffer.update(Message::ChangeVolume(95));
<<<<<<< HEAD
        assert_eq!(sniffer.configs.settings.notifications.volume, 95);
        assert_eq!(
            sniffer.configs.settings.notifications.packets_notification,
            PacketsNotification {
                threshold: None,
                sound: Sound::Gulp,
                previous_threshold: 750
            }
        );
        assert_eq!(
            sniffer.configs.settings.notifications.bytes_notification,
            BytesNotification {
                threshold: None,
                byte_multiple: ByteMultiple::KB,
                sound: Sound::Pop,
                previous_threshold: 800000
            }
        );
        assert_eq!(
            sniffer.configs.settings.notifications.favorite_notification,
            FavoriteNotification {
                notify_on_favorite: false,
                sound: Sound::Swhoosh,
            }
=======

        assert_eq!(
            sniffer
                .configs
                .lock()
                .unwrap()
                .settings
                .notifications
                .volume,
            95
        );
        assert_eq!(
            sniffer
                .configs
                .lock()
                .unwrap()
                .settings
                .notifications
                .packets_notification,
            packets_notification_init,
        );
        assert_eq!(
            sniffer
                .configs
                .lock()
                .unwrap()
                .settings
                .notifications
                .bytes_notification,
            bytes_notification_init,
        );
        assert_eq!(
            sniffer
                .configs
                .lock()
                .unwrap()
                .settings
                .notifications
                .favorite_notification,
            fav_notification_init,
>>>>>>> 6e0db798
        );

        sniffer.update(Message::UpdateNotificationSettings(
            Notification::Packets(packets_notification_toggle_on),
            false,
        ));

        // Verify that toggling threshold is applied immediately
        assert_eq!(
            sniffer
                .configs
                .lock()
                .unwrap()
                .settings
                .notifications
                .packets_notification,
            packets_notification_toggle_on,
        );

        sniffer.update(Message::UpdateNotificationSettings(
            Notification::Packets(packets_notification_adjusted_threshold_sound_off),
            false,
        ));
<<<<<<< HEAD
        assert_eq!(sniffer.configs.settings.notifications.volume, 95);
        assert_eq!(
            sniffer.configs.settings.notifications.packets_notification,
            PacketsNotification {
                threshold: Some(1122),
                sound: Sound::None,
                previous_threshold: 1122
            }
        );
        assert_eq!(
            sniffer.configs.settings.notifications.bytes_notification,
            BytesNotification {
                threshold: None,
                byte_multiple: ByteMultiple::KB,
                sound: Sound::Pop,
                previous_threshold: 800000
            }
        );
        assert_eq!(
            sniffer.configs.settings.notifications.favorite_notification,
            FavoriteNotification {
                notify_on_favorite: false,
                sound: Sound::Swhoosh,
            }
=======

        // Verify thresholds are not applied before timeout expires,
        // and rest is applied immediately
        assert_eq!(
            sniffer
                .configs
                .lock()
                .unwrap()
                .settings
                .notifications
                .packets_notification,
            packets_notification_sound_off_only,
        );

        expire_notifications_timeout(&mut sniffer);

        assert_eq!(
            sniffer
                .configs
                .lock()
                .unwrap()
                .settings
                .notifications
                .volume,
            95
        );
        assert_eq!(
            sniffer
                .configs
                .lock()
                .unwrap()
                .settings
                .notifications
                .packets_notification,
            packets_notification_adjusted_threshold_sound_off,
        );
        assert_eq!(
            sniffer
                .configs
                .lock()
                .unwrap()
                .settings
                .notifications
                .bytes_notification,
            bytes_notification_init
        );
        assert_eq!(
            sniffer
                .configs
                .lock()
                .unwrap()
                .settings
                .notifications
                .favorite_notification,
            fav_notification_init
>>>>>>> 6e0db798
        );

        // Toggle on bytes notifications
        sniffer.update(Message::UpdateNotificationSettings(
            Notification::Bytes(bytes_notification_toggled_on),
            true,
        ));

        // Verify that toggling threshold is applied immediately
        assert_eq!(
            sniffer
                .configs
                .lock()
                .unwrap()
                .settings
                .notifications
                .bytes_notification,
            bytes_notification_toggled_on,
        );

        sniffer.update(Message::UpdateNotificationSettings(
            Notification::Bytes(bytes_notification_adjusted_threshold_sound_off),
            true,
        ));
<<<<<<< HEAD
        assert_eq!(sniffer.configs.settings.notifications.volume, 95);
        assert_eq!(
            sniffer.configs.settings.notifications.packets_notification,
            PacketsNotification {
                threshold: Some(1122),
                sound: Sound::None,
                previous_threshold: 1122
            }
        );
        assert_eq!(
            sniffer.configs.settings.notifications.bytes_notification,
            BytesNotification {
                threshold: Some(3),
                byte_multiple: ByteMultiple::GB,
                sound: Sound::None,
                previous_threshold: 3,
            }
        );
        assert_eq!(
            sniffer.configs.settings.notifications.favorite_notification,
            FavoriteNotification {
                notify_on_favorite: false,
                sound: Sound::Swhoosh,
            }
=======

        // Verify adjusted thresholds are not applied before timeout expires,
        // and rest is applied immediately
        assert_eq!(
            sniffer
                .configs
                .lock()
                .unwrap()
                .settings
                .notifications
                .bytes_notification,
            bytes_notification_sound_off_only,
        );

        expire_notifications_timeout(&mut sniffer);

        assert_eq!(
            sniffer
                .configs
                .lock()
                .unwrap()
                .settings
                .notifications
                .volume,
            95
        );
        assert_eq!(
            sniffer
                .configs
                .lock()
                .unwrap()
                .settings
                .notifications
                .packets_notification,
            packets_notification_adjusted_threshold_sound_off
        );
        assert_eq!(
            sniffer
                .configs
                .lock()
                .unwrap()
                .settings
                .notifications
                .bytes_notification,
            bytes_notification_adjusted_threshold_sound_off
        );
        assert_eq!(
            sniffer
                .configs
                .lock()
                .unwrap()
                .settings
                .notifications
                .favorite_notification,
            fav_notification_init,
>>>>>>> 6e0db798
        );

        // change favorite notifications
        sniffer.update(Message::UpdateNotificationSettings(
            Notification::Favorite(fav_notification_new),
            true,
        ));
<<<<<<< HEAD
        assert_eq!(sniffer.configs.settings.notifications.volume, 95);
        assert_eq!(
            sniffer.configs.settings.notifications.packets_notification,
            PacketsNotification {
                threshold: Some(1122),
                sound: Sound::None,
                previous_threshold: 1122
            }
        );
        assert_eq!(
            sniffer.configs.settings.notifications.bytes_notification,
            BytesNotification {
                threshold: Some(3),
                byte_multiple: ByteMultiple::GB,
                sound: Sound::None,
                previous_threshold: 3,
            }
        );
        assert_eq!(
            sniffer.configs.settings.notifications.favorite_notification,
            FavoriteNotification {
                notify_on_favorite: true,
                sound: Sound::Pop
            }
=======

        // Verify thresholds are not applied before timeout expires,
        // and rest is applied immediately
        assert_eq!(
            sniffer
                .configs
                .lock()
                .unwrap()
                .settings
                .notifications
                .favorite_notification,
            fav_notification_new,
        );

        // And the rest is intact
        assert_eq!(
            sniffer
                .configs
                .lock()
                .unwrap()
                .settings
                .notifications
                .volume,
            95
        );
        assert_eq!(
            sniffer
                .configs
                .lock()
                .unwrap()
                .settings
                .notifications
                .packets_notification,
            packets_notification_adjusted_threshold_sound_off
        );
        assert_eq!(
            sniffer
                .configs
                .lock()
                .unwrap()
                .settings
                .notifications
                .bytes_notification,
            bytes_notification_adjusted_threshold_sound_off
        );
        assert_eq!(
            sniffer
                .configs
                .lock()
                .unwrap()
                .settings
                .notifications
                .favorite_notification,
            fav_notification_new
>>>>>>> 6e0db798
        );
    }

    #[test]
    #[parallel] // needed to not collide with other tests generating configs files
    fn test_clear_all_notifications() {
        let mut sniffer = Sniffer::new(Configs::default());
        sniffer.logged_notifications =
            VecDeque::from([LoggedNotification::PacketsThresholdExceeded(
                PacketsThresholdExceeded {
                    threshold: 0,
                    incoming: 0,
                    outgoing: 0,
                    timestamp: "".to_string(),
                },
            )]);

        assert_eq!(sniffer.modal, None);
        sniffer.update(Message::ShowModal(MyModal::ClearAll));
        assert_eq!(sniffer.modal, Some(MyModal::ClearAll));
        assert_eq!(sniffer.logged_notifications.len(), 1);
        sniffer.update(Message::ClearAllNotifications);
        assert_eq!(sniffer.modal, None);
        assert_eq!(sniffer.logged_notifications.len(), 0);
    }

    #[test]
    #[parallel] // needed to not collide with other tests generating configs files
    fn test_correctly_switch_running_and_settings_pages() {
        let mut sniffer = Sniffer::new(Configs::default());

        // initial status
        assert_eq!(sniffer.settings_page, None);
        assert_eq!(sniffer.modal, None);
        assert_eq!(sniffer.running_page, RunningPage::Init);
        // nothing changes
        sniffer.update(Message::SwitchPage(true));
        assert_eq!(sniffer.settings_page, None);
        assert_eq!(sniffer.modal, None);
        assert_eq!(sniffer.running_page, RunningPage::Init);
        // switch settings
        sniffer.update(Message::OpenLastSettings);
        assert_eq!(sniffer.settings_page, Some(SettingsPage::Notifications));
        assert_eq!(sniffer.running_page, RunningPage::Init);
        sniffer.update(Message::SwitchPage(false));
        assert_eq!(sniffer.settings_page, Some(SettingsPage::General));
        assert_eq!(sniffer.modal, None);
        assert_eq!(sniffer.running_page, RunningPage::Init);
        sniffer.update(Message::SwitchPage(true));
        assert_eq!(sniffer.settings_page, Some(SettingsPage::Notifications));
        assert_eq!(sniffer.modal, None);
        assert_eq!(sniffer.running_page, RunningPage::Init);
        sniffer.update(Message::CloseSettings);
        assert_eq!(sniffer.settings_page, None);
        assert_eq!(sniffer.running_page, RunningPage::Init);
        // change state to running
        sniffer.running_page = RunningPage::Overview;
        assert_eq!(sniffer.settings_page, None);
        assert_eq!(sniffer.modal, None);
        assert_eq!(sniffer.running_page, RunningPage::Overview);
        // switch with closed setting and no packets received => nothing changes
        sniffer.update(Message::SwitchPage(true));
        assert_eq!(sniffer.running_page, RunningPage::Overview);
        assert_eq!(sniffer.settings_page, None);
        // switch with closed setting and some packets received => change running page
        sniffer.info_traffic.tot_in_packets += 1;
        sniffer.update(Message::SwitchPage(true));
        assert_eq!(sniffer.running_page, RunningPage::Inspect);
        assert_eq!(sniffer.settings_page, None);
        // switch with opened settings => change settings
        sniffer.update(Message::OpenLastSettings);
        assert_eq!(sniffer.running_page, RunningPage::Inspect);
        assert_eq!(sniffer.settings_page, Some(SettingsPage::Notifications));
        sniffer.update(Message::SwitchPage(true));
        assert_eq!(sniffer.running_page, RunningPage::Inspect);
        assert_eq!(sniffer.settings_page, Some(SettingsPage::Appearance));

        // focus the window and try to switch => nothing changes
        sniffer.update(Message::WindowFocused);
        sniffer.update(Message::SwitchPage(true));
        assert_eq!(sniffer.running_page, RunningPage::Inspect);
        assert_eq!(sniffer.settings_page, Some(SettingsPage::Appearance));
    }

    #[test]
    #[serial] // needed to not collide with other tests generating configs files
    fn test_config_settings() {
        let path_string = ConfigSettings::test_path();
        let path = Path::new(&path_string);

        assert!(!path.exists());

        let mut sniffer = Sniffer::new(Configs::load());

        assert!(path.exists());

        // check that the current settings are the default ones
        let settings_start = sniffer.configs.settings.clone();
        assert_eq!(
            settings_start,
            ConfigSettings {
                color_gradient: GradientType::None,
                language: Language::EN,
                scale_factor: 1.0,
                mmdb_country: "".to_string(),
                mmdb_asn: "".to_string(),
                style_path: "".to_string(),
                notifications: Notifications {
                    volume: 60,
                    packets_notification: Default::default(),
                    bytes_notification: Default::default(),
                    favorite_notification: Default::default()
                },
                style: StyleType::Custom(ExtraStyles::A11yDark)
            }
        );

        // change some configs by sending messages
        sniffer.update(Message::GradientsSelection(GradientType::Wild));
        sniffer.update(Message::LanguageSelection(Language::ZH));
        sniffer.update(Message::ChangeScaleFactor(0.0));
        sniffer.update(Message::CustomCountryDb("countrymmdb".to_string()));
        sniffer.update(Message::CustomAsnDb("asnmmdb".to_string()));
        sniffer.update(Message::LoadStyle(format!(
            "{}/resources/themes/catppuccin.toml",
            env!("CARGO_MANIFEST_DIR")
        )));
        sniffer.update(Message::Style(StyleType::Custom(ExtraStyles::DraculaDark)));
        sniffer.update(Message::ChangeVolume(100));

        // quit the app by sending a CloseRequested message
        sniffer.update(Message::Quit);

        assert!(path.exists());

        // check that updated configs are inherited by a new sniffer instance
        let settings_end = Sniffer::new(Configs::load()).configs.settings.clone();
        assert_eq!(
            settings_end,
            ConfigSettings {
                color_gradient: GradientType::Wild,
                language: Language::ZH,
                scale_factor: 1.0,
                mmdb_country: "countrymmdb".to_string(),
                mmdb_asn: "asnmmdb".to_string(),
                style_path: format!(
                    "{}/resources/themes/catppuccin.toml",
                    env!("CARGO_MANIFEST_DIR")
                ),
                notifications: Notifications {
                    volume: 100,
                    packets_notification: Default::default(),
                    bytes_notification: Default::default(),
                    favorite_notification: Default::default()
                },
                style: StyleType::Custom(ExtraStyles::DraculaDark)
            }
        );
    }

    #[test]
    #[serial] // needed to not collide with other tests generating configs files
    fn test_config_window() {
        let path_string = ConfigWindow::test_path();
        let path = Path::new(&path_string);

        assert!(!path.exists());

        let mut sniffer = Sniffer::new(Configs::load());

        assert!(path.exists());

        // check that the current window properties are the default ones
        let window_start = sniffer.configs.window;
        assert_eq!(
            window_start,
            ConfigWindow {
                position: PositionTuple(0.0, 0.0),
                size: SizeTuple(1190.0, 670.0),
                thumbnail_position: PositionTuple(0.0, 0.0),
            }
        );

        // change window properties by sending messages
        sniffer.update(Message::WindowMoved(-10.0, 555.0));
        sniffer.update(Message::WindowResized(1000.0, 999.0));
        sniffer.thumbnail = true;
        sniffer.update(Message::WindowMoved(40.0, 40.0));

        // quit the app by sending a CloseRequested message
        sniffer.update(Message::Quit);

        assert!(path.exists());

        // check that updated configs are inherited by a new sniffer instance
        let window_end = Sniffer::new(Configs::load()).configs.window.clone();
        assert_eq!(
            window_end,
            ConfigWindow {
                position: PositionTuple(-10.0, 555.0),
                size: SizeTuple(1000.0, 999.0),
                thumbnail_position: PositionTuple(40.0, 40.0),
            }
        );
    }

    #[test]
    #[parallel] // needed to not collide with other tests generating configs files
    fn test_window_resized() {
        let mut sniffer = Sniffer::new(Configs::default());
        assert!(!sniffer.thumbnail);
        let factor = sniffer.configs.settings.scale_factor;
        assert_eq!(factor, 1.0);
        assert_eq!(sniffer.configs.window.size, SizeTuple(1190.0, 670.0));
        assert_eq!(
            ConfigWindow::thumbnail_size(factor),
            SizeTuple(360.0, 222.0)
        );

        sniffer.update(Message::WindowResized(850.0, 600.0));
        assert_eq!(sniffer.configs.window.size, SizeTuple(850.0, 600.0));

        sniffer.update(Message::ChangeScaleFactor(0.369));
        let factor = sniffer.configs.settings.scale_factor;
        assert_eq!(factor, 1.5);
        assert_eq!(
            ConfigWindow::thumbnail_size(factor),
            SizeTuple(540.0, 333.0)
        );
        sniffer.update(Message::WindowResized(1000.0, 800.0));
        assert_eq!(sniffer.configs.window.size, SizeTuple(1500.0, 1200.0));

        sniffer.update(Message::ChangeScaleFactor(-0.631));
        let factor = sniffer.configs.settings.scale_factor;
        assert_eq!(factor, 0.5);
        assert_eq!(
            ConfigWindow::thumbnail_size(factor),
            SizeTuple(180.0, 111.0)
        );
        sniffer.update(Message::WindowResized(1000.0, 800.0));
        assert_eq!(sniffer.configs.window.size, SizeTuple(500.0, 400.0));
    }

    #[test]
    #[parallel] // needed to not collide with other tests generating configs files
    fn test_window_moved() {
        let mut sniffer = Sniffer::new(Configs::default());
        assert!(!sniffer.thumbnail);
        assert_eq!(sniffer.configs.settings.scale_factor, 1.0);
        assert_eq!(sniffer.configs.window.position, PositionTuple(0.0, 0.0));
        assert_eq!(
            sniffer.configs.window.thumbnail_position,
            PositionTuple(0.0, 0.0)
        );

        sniffer.update(Message::WindowMoved(850.0, 600.0));
        assert_eq!(sniffer.configs.window.position, PositionTuple(850.0, 600.0));
        assert_eq!(
            sniffer.configs.window.thumbnail_position,
            PositionTuple(0.0, 0.0)
        );
        sniffer.thumbnail = true;
        sniffer.update(Message::WindowMoved(400.0, 600.0));
        assert_eq!(sniffer.configs.window.position, PositionTuple(850.0, 600.0));
        assert_eq!(
            sniffer.configs.window.thumbnail_position,
            PositionTuple(400.0, 600.0)
        );

        sniffer.update(Message::ChangeScaleFactor(0.369));
        assert_eq!(sniffer.configs.settings.scale_factor, 1.5);
        sniffer.update(Message::WindowMoved(20.0, 40.0));
        assert_eq!(sniffer.configs.window.position, PositionTuple(850.0, 600.0));
        assert_eq!(
            sniffer.configs.window.thumbnail_position,
            PositionTuple(30.0, 60.0)
        );
        sniffer.thumbnail = false;
        sniffer.update(Message::WindowMoved(-20.0, 300.0));
        assert_eq!(sniffer.configs.window.position, PositionTuple(-30.0, 450.0));
        assert_eq!(
            sniffer.configs.window.thumbnail_position,
            PositionTuple(30.0, 60.0)
        );

        sniffer.update(Message::ChangeScaleFactor(-0.631));
        assert_eq!(sniffer.configs.settings.scale_factor, 0.5);
        sniffer.update(Message::WindowMoved(500.0, -100.0));
        assert_eq!(sniffer.configs.window.position, PositionTuple(250.0, -50.0));
        assert_eq!(
            sniffer.configs.window.thumbnail_position,
            PositionTuple(30.0, 60.0)
        );
        sniffer.thumbnail = true;
        sniffer.update(Message::WindowMoved(-2.0, -34.0));
        assert_eq!(sniffer.configs.window.position, PositionTuple(250.0, -50.0));
        assert_eq!(
            sniffer.configs.window.thumbnail_position,
            PositionTuple(-1.0, -17.0)
        );
    }

    #[test]
    #[parallel] // needed to not collide with other tests generating configs files
    fn test_toggle_thumbnail() {
        let mut sniffer = Sniffer::new(Configs::default());
        assert!(!sniffer.thumbnail);
        assert!(!sniffer.traffic_chart.thumbnail);

        sniffer.update(Message::ToggleThumbnail(false));
        assert!(sniffer.thumbnail);
        assert!(sniffer.traffic_chart.thumbnail);

        sniffer.unread_notifications = 8;
        sniffer.update(Message::ToggleThumbnail(false));
        assert!(!sniffer.thumbnail);
        assert!(!sniffer.traffic_chart.thumbnail);
        assert_eq!(sniffer.unread_notifications, 8);

        sniffer.update(Message::ChangeRunningPage(RunningPage::Notifications));
        assert_eq!(sniffer.unread_notifications, 0);

        sniffer.update(Message::ToggleThumbnail(false));
        sniffer.unread_notifications = 8;
        assert_eq!(sniffer.unread_notifications, 8);
        sniffer.update(Message::ToggleThumbnail(false));
        assert_eq!(sniffer.unread_notifications, 0);
    }

    #[test]
    #[parallel] // needed to not collide with other tests generating configs files
    fn test_scale_factor_shortcut() {
        let mut sniffer = Sniffer::new(Configs::default());
        assert_eq!(sniffer.configs.settings.scale_factor, 1.0);

        sniffer.update(Message::ScaleFactorShortcut(true));
        assert_eq!(sniffer.configs.settings.scale_factor, 1.1);
        sniffer.update(Message::ScaleFactorShortcut(false));
        assert_eq!(sniffer.configs.settings.scale_factor, 1.0);
        sniffer.update(Message::ScaleFactorShortcut(false));
        assert_eq!(sniffer.configs.settings.scale_factor, 0.9);

        for _ in 0..100 {
            sniffer.update(Message::ScaleFactorShortcut(true));
        }
        assert_eq!(
            format!("{:.2}", sniffer.configs.settings.scale_factor),
            "3.00".to_string()
        );

        for _ in 0..100 {
            sniffer.update(Message::ScaleFactorShortcut(false));
        }
        assert_eq!(
            format!("{:.2}", sniffer.configs.settings.scale_factor),
            "0.30".to_string()
        );
    }
}<|MERGE_RESOLUTION|>--- conflicted
+++ resolved
@@ -56,14 +56,10 @@
 use crate::networking::types::my_device::MyDevice;
 use crate::networking::types::port_collection::PortCollection;
 use crate::notifications::notify_and_log::notify_and_log;
-<<<<<<< HEAD
 use crate::notifications::types::logged_notification::LoggedNotification;
-use crate::notifications::types::notifications::Notification;
-=======
 use crate::notifications::types::notifications::{
     BytesNotification, Notification, PacketsNotification,
 };
->>>>>>> 6e0db798
 use crate::notifications::types::sound::{Sound, play};
 use crate::report::get_report_entries::get_searched_entries;
 use crate::report::types::report_sort_type::ReportSortType;
@@ -659,51 +655,33 @@
         self.configs.settings.scale_factor
     }
 
-<<<<<<< HEAD
-    fn refresh_data(&mut self, msg: InfoTrafficMessage) {
-        self.info_traffic.refresh(msg, &self.favorite_hosts);
-        let info_traffic = &self.info_traffic;
-        if info_traffic.tot_in_packets + info_traffic.tot_out_packets == 0 {
-            return;
-        }
-=======
     /// Updates thresholds if they haven't been edited for a while
     fn update_thresholds(&mut self) {
         // Ignore if just edited
         if let Some(temp_thresholds) = self.timing_events.threshold_adjust_expired_take() {
             // Apply the temporary thresholds to the actual config
             self.configs
-                .lock()
-                .unwrap()
                 .settings
                 .notifications
                 .packets_notification
                 .threshold = temp_thresholds.0.threshold;
             self.configs
-                .lock()
-                .unwrap()
                 .settings
                 .notifications
                 .packets_notification
                 .previous_threshold = temp_thresholds.0.previous_threshold;
 
             self.configs
-                .lock()
-                .unwrap()
                 .settings
                 .notifications
                 .bytes_notification
                 .threshold = temp_thresholds.1.threshold;
             self.configs
-                .lock()
-                .unwrap()
                 .settings
                 .notifications
                 .bytes_notification
                 .byte_multiple = temp_thresholds.1.byte_multiple;
             self.configs
-                .lock()
-                .unwrap()
                 .settings
                 .notifications
                 .bytes_notification
@@ -711,22 +689,13 @@
         }
     }
 
-    fn refresh_data(&mut self) -> Task<Message> {
-        let info_traffic_lock = self.info_traffic.lock().unwrap();
-        self.runtime_data.all_packets = info_traffic_lock.all_packets;
-        if info_traffic_lock.tot_in_packets + info_traffic_lock.tot_out_packets == 0 {
-            drop(info_traffic_lock);
-            return self.update(Message::Waiting);
-        }
-        self.runtime_data.tot_out_packets = info_traffic_lock.tot_out_packets;
-        self.runtime_data.tot_in_packets = info_traffic_lock.tot_in_packets;
-        self.runtime_data.all_bytes = info_traffic_lock.all_bytes;
-        self.runtime_data.tot_in_bytes = info_traffic_lock.tot_in_bytes;
-        self.runtime_data.tot_out_bytes = info_traffic_lock.tot_out_bytes;
-        self.runtime_data.dropped_packets = info_traffic_lock.dropped_packets;
-        drop(info_traffic_lock);
+    fn refresh_data(&mut self, msg: InfoTrafficMessage) {
+        self.info_traffic.refresh(msg, &self.favorite_hosts);
         self.update_thresholds();
->>>>>>> 6e0db798
+        let info_traffic = &self.info_traffic;
+        if info_traffic.tot_in_packets + info_traffic.tot_out_packets == 0 {
+            return;
+        }
         let emitted_notifications = notify_and_log(
             &mut self.logged_notifications,
             self.configs.settings.notifications,
@@ -897,23 +866,12 @@
         }
     }
 
-<<<<<<< HEAD
-    fn update_notification_settings(&mut self, value: Notification, emit_sound: bool) {
-        let sound = match value {
-            Notification::Packets(packets_notification) => {
-                self.configs.settings.notifications.packets_notification = packets_notification;
-                packets_notification.sound
-            }
-            Notification::Bytes(bytes_notification) => {
-                self.configs.settings.notifications.bytes_notification = bytes_notification;
-                bytes_notification.sound
-=======
     /// Don't update adjustments to thresholds immediately:
     /// that is, sound and toggling thresholds on/off should be applied immediately
     /// Threshold adjustments are saved in `self.timing_events.threshold_adjust` and then applied
     /// after timeout
     fn update_notifications_settings(&mut self, notification: Notification, emit_sound: bool) {
-        let notifications = self.configs.lock().unwrap().settings.notifications;
+        let notifications = self.configs.settings.notifications;
         let sound = match notification {
             Notification::Packets(PacketsNotification {
                 threshold,
@@ -935,15 +893,11 @@
                 // If threshold is toggled, apply immediately
                 if threshold.is_some() != notifications.packets_notification.threshold.is_some() {
                     self.configs
-                        .lock()
-                        .unwrap()
                         .settings
                         .notifications
                         .packets_notification
                         .threshold = threshold;
                     self.configs
-                        .lock()
-                        .unwrap()
                         .settings
                         .notifications
                         .packets_notification
@@ -951,8 +905,6 @@
                 }
                 // always update sound
                 self.configs
-                    .lock()
-                    .unwrap()
                     .settings
                     .notifications
                     .packets_notification
@@ -980,36 +932,23 @@
                 }
                 if threshold.is_some() != notifications.bytes_notification.threshold.is_some() {
                     self.configs
-                        .lock()
-                        .unwrap()
                         .settings
                         .notifications
                         .bytes_notification
                         .threshold = threshold;
                     self.configs
-                        .lock()
-                        .unwrap()
                         .settings
                         .notifications
                         .bytes_notification
                         .byte_multiple = byte_multiple;
                     self.configs
-                        .lock()
-                        .unwrap()
                         .settings
                         .notifications
                         .bytes_notification
                         .previous_threshold = previous_threshold;
                 }
-                self.configs
-                    .lock()
-                    .unwrap()
-                    .settings
-                    .notifications
-                    .bytes_notification
-                    .sound = sound;
+                self.configs.settings.notifications.bytes_notification.sound = sound;
                 sound
->>>>>>> 6e0db798
             }
             Notification::Favorite(favorite_notification) => {
                 self.configs.settings.notifications.favorite_notification = favorite_notification;
@@ -1026,7 +965,7 @@
         if let Some(temp_thresholds) = self.timing_events.temp_thresholds() {
             temp_thresholds
         } else {
-            let notifications = self.configs.lock().unwrap().settings.notifications;
+            let notifications = self.configs.settings.notifications;
             (
                 notifications.packets_notification,
                 notifications.bytes_notification,
@@ -1221,11 +1160,7 @@
     use std::collections::{HashSet, VecDeque};
     use std::fs::remove_file;
     use std::path::Path;
-<<<<<<< HEAD
-=======
-    use std::sync::{Arc, Mutex};
     use std::time::Duration;
->>>>>>> 6e0db798
 
     use serial_test::{parallel, serial};
 
@@ -1238,6 +1173,7 @@
     use crate::gui::types::message::Message;
     use crate::gui::types::timing_events::TimingEvents;
     use crate::networking::types::host::Host;
+    use crate::networking::types::info_traffic::InfoTrafficMessage;
     use crate::notifications::types::logged_notification::{
         LoggedNotification, PacketsThresholdExceeded,
     };
@@ -1767,9 +1703,6 @@
     #[test]
     #[parallel] // needed to not collide with other tests generating configs files
     fn test_correctly_update_notification_settings() {
-<<<<<<< HEAD
-        let mut sniffer = Sniffer::new(Configs::default());
-=======
         fn expire_notifications_timeout(sniffer: &mut Sniffer) {
             // Wait for timeout to expire + small buffer
             std::thread::sleep(Duration::from_millis(
@@ -1777,13 +1710,12 @@
             ));
             // Thresholds adjustments won't be updated if `info_traffic.tot_in_packets`
             // and `info_traffic.tot_out_packets` are both `0`.
-            sniffer.info_traffic.lock().unwrap().tot_in_packets = 1;
+            sniffer.info_traffic.tot_in_packets = 1;
 
             // Simulate a tick to apply the settings
-            sniffer.update(Message::TickRun);
-        }
-        let mut sniffer = new_sniffer();
->>>>>>> 6e0db798
+            sniffer.update(Message::TickRun(0, InfoTrafficMessage::default(), vec![]));
+        }
+        let mut sniffer = Sniffer::new(Configs::default());
 
         let packets_notification_init = PacketsNotification {
             threshold: None,
@@ -1850,141 +1782,35 @@
 
         // initial default state
         assert_eq!(sniffer.configs.settings.notifications.volume, 60);
-        assert_eq!(
-<<<<<<< HEAD
+        assert_eq!(sniffer.configs.settings.notifications.volume, 60);
+        assert_eq!(
             sniffer.configs.settings.notifications.packets_notification,
-            PacketsNotification {
-                threshold: None,
-                sound: Sound::Gulp,
-                previous_threshold: 750
-            }
+            packets_notification_init
         );
         assert_eq!(
             sniffer.configs.settings.notifications.bytes_notification,
-            BytesNotification {
-                threshold: None,
-                byte_multiple: ByteMultiple::KB,
-                sound: Sound::Pop,
-                previous_threshold: 800000
-            }
+            bytes_notification_init
         );
         assert_eq!(
             sniffer.configs.settings.notifications.favorite_notification,
-            FavoriteNotification {
-                notify_on_favorite: false,
-                sound: Sound::Swhoosh,
-            }
-=======
-            sniffer
-                .configs
-                .lock()
-                .unwrap()
-                .settings
-                .notifications
-                .volume,
-            60
-        );
-        assert_eq!(
-            sniffer
-                .configs
-                .lock()
-                .unwrap()
-                .settings
-                .notifications
-                .packets_notification,
-            packets_notification_init
-        );
-        assert_eq!(
-            sniffer
-                .configs
-                .lock()
-                .unwrap()
-                .settings
-                .notifications
-                .bytes_notification,
-            bytes_notification_init
-        );
-        assert_eq!(
-            sniffer
-                .configs
-                .lock()
-                .unwrap()
-                .settings
-                .notifications
-                .favorite_notification,
             fav_notification_init
->>>>>>> 6e0db798
         );
 
         // change volume
         sniffer.update(Message::ChangeVolume(95));
-<<<<<<< HEAD
+
         assert_eq!(sniffer.configs.settings.notifications.volume, 95);
         assert_eq!(
             sniffer.configs.settings.notifications.packets_notification,
-            PacketsNotification {
-                threshold: None,
-                sound: Sound::Gulp,
-                previous_threshold: 750
-            }
+            packets_notification_init,
         );
         assert_eq!(
             sniffer.configs.settings.notifications.bytes_notification,
-            BytesNotification {
-                threshold: None,
-                byte_multiple: ByteMultiple::KB,
-                sound: Sound::Pop,
-                previous_threshold: 800000
-            }
+            bytes_notification_init,
         );
         assert_eq!(
             sniffer.configs.settings.notifications.favorite_notification,
-            FavoriteNotification {
-                notify_on_favorite: false,
-                sound: Sound::Swhoosh,
-            }
-=======
-
-        assert_eq!(
-            sniffer
-                .configs
-                .lock()
-                .unwrap()
-                .settings
-                .notifications
-                .volume,
-            95
-        );
-        assert_eq!(
-            sniffer
-                .configs
-                .lock()
-                .unwrap()
-                .settings
-                .notifications
-                .packets_notification,
-            packets_notification_init,
-        );
-        assert_eq!(
-            sniffer
-                .configs
-                .lock()
-                .unwrap()
-                .settings
-                .notifications
-                .bytes_notification,
-            bytes_notification_init,
-        );
-        assert_eq!(
-            sniffer
-                .configs
-                .lock()
-                .unwrap()
-                .settings
-                .notifications
-                .favorite_notification,
             fav_notification_init,
->>>>>>> 6e0db798
         );
 
         sniffer.update(Message::UpdateNotificationSettings(
@@ -1994,13 +1820,7 @@
 
         // Verify that toggling threshold is applied immediately
         assert_eq!(
-            sniffer
-                .configs
-                .lock()
-                .unwrap()
-                .settings
-                .notifications
-                .packets_notification,
+            sniffer.configs.settings.notifications.packets_notification,
             packets_notification_toggle_on,
         );
 
@@ -2008,88 +1828,28 @@
             Notification::Packets(packets_notification_adjusted_threshold_sound_off),
             false,
         ));
-<<<<<<< HEAD
-        assert_eq!(sniffer.configs.settings.notifications.volume, 95);
-        assert_eq!(
-            sniffer.configs.settings.notifications.packets_notification,
-            PacketsNotification {
-                threshold: Some(1122),
-                sound: Sound::None,
-                previous_threshold: 1122
-            }
-        );
-        assert_eq!(
-            sniffer.configs.settings.notifications.bytes_notification,
-            BytesNotification {
-                threshold: None,
-                byte_multiple: ByteMultiple::KB,
-                sound: Sound::Pop,
-                previous_threshold: 800000
-            }
-        );
-        assert_eq!(
-            sniffer.configs.settings.notifications.favorite_notification,
-            FavoriteNotification {
-                notify_on_favorite: false,
-                sound: Sound::Swhoosh,
-            }
-=======
 
         // Verify thresholds are not applied before timeout expires,
         // and rest is applied immediately
         assert_eq!(
-            sniffer
-                .configs
-                .lock()
-                .unwrap()
-                .settings
-                .notifications
-                .packets_notification,
+            sniffer.configs.settings.notifications.packets_notification,
             packets_notification_sound_off_only,
         );
 
         expire_notifications_timeout(&mut sniffer);
 
-        assert_eq!(
-            sniffer
-                .configs
-                .lock()
-                .unwrap()
-                .settings
-                .notifications
-                .volume,
-            95
-        );
-        assert_eq!(
-            sniffer
-                .configs
-                .lock()
-                .unwrap()
-                .settings
-                .notifications
-                .packets_notification,
+        assert_eq!(sniffer.configs.settings.notifications.volume, 95);
+        assert_eq!(
+            sniffer.configs.settings.notifications.packets_notification,
             packets_notification_adjusted_threshold_sound_off,
         );
         assert_eq!(
-            sniffer
-                .configs
-                .lock()
-                .unwrap()
-                .settings
-                .notifications
-                .bytes_notification,
+            sniffer.configs.settings.notifications.bytes_notification,
             bytes_notification_init
         );
         assert_eq!(
-            sniffer
-                .configs
-                .lock()
-                .unwrap()
-                .settings
-                .notifications
-                .favorite_notification,
+            sniffer.configs.settings.notifications.favorite_notification,
             fav_notification_init
->>>>>>> 6e0db798
         );
 
         // Toggle on bytes notifications
@@ -2100,13 +1860,7 @@
 
         // Verify that toggling threshold is applied immediately
         assert_eq!(
-            sniffer
-                .configs
-                .lock()
-                .unwrap()
-                .settings
-                .notifications
-                .bytes_notification,
+            sniffer.configs.settings.notifications.bytes_notification,
             bytes_notification_toggled_on,
         );
 
@@ -2114,88 +1868,28 @@
             Notification::Bytes(bytes_notification_adjusted_threshold_sound_off),
             true,
         ));
-<<<<<<< HEAD
-        assert_eq!(sniffer.configs.settings.notifications.volume, 95);
-        assert_eq!(
-            sniffer.configs.settings.notifications.packets_notification,
-            PacketsNotification {
-                threshold: Some(1122),
-                sound: Sound::None,
-                previous_threshold: 1122
-            }
-        );
-        assert_eq!(
-            sniffer.configs.settings.notifications.bytes_notification,
-            BytesNotification {
-                threshold: Some(3),
-                byte_multiple: ByteMultiple::GB,
-                sound: Sound::None,
-                previous_threshold: 3,
-            }
-        );
-        assert_eq!(
-            sniffer.configs.settings.notifications.favorite_notification,
-            FavoriteNotification {
-                notify_on_favorite: false,
-                sound: Sound::Swhoosh,
-            }
-=======
 
         // Verify adjusted thresholds are not applied before timeout expires,
         // and rest is applied immediately
         assert_eq!(
-            sniffer
-                .configs
-                .lock()
-                .unwrap()
-                .settings
-                .notifications
-                .bytes_notification,
+            sniffer.configs.settings.notifications.bytes_notification,
             bytes_notification_sound_off_only,
         );
 
         expire_notifications_timeout(&mut sniffer);
 
-        assert_eq!(
-            sniffer
-                .configs
-                .lock()
-                .unwrap()
-                .settings
-                .notifications
-                .volume,
-            95
-        );
-        assert_eq!(
-            sniffer
-                .configs
-                .lock()
-                .unwrap()
-                .settings
-                .notifications
-                .packets_notification,
+        assert_eq!(sniffer.configs.settings.notifications.volume, 95);
+        assert_eq!(
+            sniffer.configs.settings.notifications.packets_notification,
             packets_notification_adjusted_threshold_sound_off
         );
         assert_eq!(
-            sniffer
-                .configs
-                .lock()
-                .unwrap()
-                .settings
-                .notifications
-                .bytes_notification,
+            sniffer.configs.settings.notifications.bytes_notification,
             bytes_notification_adjusted_threshold_sound_off
         );
         assert_eq!(
-            sniffer
-                .configs
-                .lock()
-                .unwrap()
-                .settings
-                .notifications
-                .favorite_notification,
+            sniffer.configs.settings.notifications.favorite_notification,
             fav_notification_init,
->>>>>>> 6e0db798
         );
 
         // change favorite notifications
@@ -2203,87 +1897,27 @@
             Notification::Favorite(fav_notification_new),
             true,
         ));
-<<<<<<< HEAD
-        assert_eq!(sniffer.configs.settings.notifications.volume, 95);
-        assert_eq!(
-            sniffer.configs.settings.notifications.packets_notification,
-            PacketsNotification {
-                threshold: Some(1122),
-                sound: Sound::None,
-                previous_threshold: 1122
-            }
-        );
-        assert_eq!(
-            sniffer.configs.settings.notifications.bytes_notification,
-            BytesNotification {
-                threshold: Some(3),
-                byte_multiple: ByteMultiple::GB,
-                sound: Sound::None,
-                previous_threshold: 3,
-            }
-        );
-        assert_eq!(
-            sniffer.configs.settings.notifications.favorite_notification,
-            FavoriteNotification {
-                notify_on_favorite: true,
-                sound: Sound::Pop
-            }
-=======
 
         // Verify thresholds are not applied before timeout expires,
         // and rest is applied immediately
         assert_eq!(
-            sniffer
-                .configs
-                .lock()
-                .unwrap()
-                .settings
-                .notifications
-                .favorite_notification,
+            sniffer.configs.settings.notifications.favorite_notification,
             fav_notification_new,
         );
 
         // And the rest is intact
-        assert_eq!(
-            sniffer
-                .configs
-                .lock()
-                .unwrap()
-                .settings
-                .notifications
-                .volume,
-            95
-        );
-        assert_eq!(
-            sniffer
-                .configs
-                .lock()
-                .unwrap()
-                .settings
-                .notifications
-                .packets_notification,
+        assert_eq!(sniffer.configs.settings.notifications.volume, 95);
+        assert_eq!(
+            sniffer.configs.settings.notifications.packets_notification,
             packets_notification_adjusted_threshold_sound_off
         );
         assert_eq!(
-            sniffer
-                .configs
-                .lock()
-                .unwrap()
-                .settings
-                .notifications
-                .bytes_notification,
+            sniffer.configs.settings.notifications.bytes_notification,
             bytes_notification_adjusted_threshold_sound_off
         );
         assert_eq!(
-            sniffer
-                .configs
-                .lock()
-                .unwrap()
-                .settings
-                .notifications
-                .favorite_notification,
+            sniffer.configs.settings.notifications.favorite_notification,
             fav_notification_new
->>>>>>> 6e0db798
         );
     }
 
