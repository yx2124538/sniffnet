use std::path::Path;
use std::sync::Arc;

use iced::alignment::{Horizontal, Vertical};
<<<<<<< HEAD
use iced::widget::{Button, Column, Container, Row, Scrollable, Space, Text, TextInput};
use iced::{Alignment, Element, Length};
use iced_native::widget::{horizontal_space, vertical_space, Rule};
=======
use iced::widget::scrollable::Direction;
use iced::widget::{button, horizontal_space, vertical_space, Rule};
use iced::widget::{Button, Column, Container, Row, Scrollable, Space, Text};
use iced::Length::Fixed;
use iced::{Alignment, Element, Font, Length, Renderer};
>>>>>>> 3b362897

use crate::gui::components::tab::get_settings_tabs;
use crate::gui::pages::settings_notifications_page::settings_header;
use crate::gui::pages::types::settings_page::SettingsPage;
<<<<<<< HEAD
use crate::gui::styles::style_constants::{get_font, BORDER_WIDTH, FONT_SIZE_SUBTITLE};
use crate::gui::styles::types::custom_style::CustomStyle;
use crate::gui::styles::types::element_type::ElementType;
use crate::gui::styles::types::style_tuple::StyleTuple;
=======
use crate::gui::styles::button::ButtonType;
use crate::gui::styles::container::ContainerType;
use crate::gui::styles::rule::RuleType;
use crate::gui::styles::scrollbar::ScrollbarType;
use crate::gui::styles::style_constants::{
    get_font, get_font_headers, BORDER_WIDTH, FONT_SIZE_SUBTITLE,
};
use crate::gui::styles::text::TextType;
use crate::gui::styles::types::custom_palette::ExtraStyles;
use crate::gui::styles::types::gradient_type::GradientType;
>>>>>>> 3b362897
use crate::gui::types::message::Message;
use crate::translations::translations::{
    appearance_title_translation, custom_theme_path, deep_sea_translation, mon_amour_translation,
    yeti_day_translation, yeti_night_translation,
};
<<<<<<< HEAD
use crate::translations::types::language::Language;
=======
use crate::translations::translations_2::color_gradients_translation;
use crate::utils::types::icon::Icon;
>>>>>>> 3b362897
use crate::StyleType::{Day, DeepSea, MonAmour, Night};
use crate::{Language, Sniffer, StyleType};

<<<<<<< HEAD
pub fn settings_style_page(sniffer: &Sniffer) -> Container<Message> {
    let font = get_font(&sniffer.style);
    let mut content = Column::new()
        .align_items(Alignment::Center)
        .width(Length::Fill)
        .push(settings_header(&sniffer.style, sniffer.language))
=======
pub fn settings_style_page(sniffer: &Sniffer) -> Container<Message, Renderer<StyleType>> {
    let font = get_font(sniffer.style);
    let font_headers = get_font_headers(sniffer.style);

    let mut content = Column::new()
        .align_items(Alignment::Center)
        .width(Length::Fill)
        .push(settings_header(
            font,
            font_headers,
            sniffer.color_gradient,
            sniffer.language,
        ))
>>>>>>> 3b362897
        .push(get_settings_tabs(
            SettingsPage::Appearance,
<<<<<<< HEAD
            &sniffer.style,
=======
            font,
>>>>>>> 3b362897
            sniffer.language,
        ))
        .push(vertical_space(Length::Fixed(15.0)))
        .push(
            appearance_title_translation(sniffer.language)
<<<<<<< HEAD
                .style(StyleTuple(
                    Arc::clone(&sniffer.style),
                    ElementType::Subtitle,
                ))
=======
                .style(TextType::Subtitle)
>>>>>>> 3b362897
                .font(font)
                .size(FONT_SIZE_SUBTITLE),
        )
        .push(vertical_space(Length::Fixed(15.0)))
        .push(gradients_row(
            font,
            sniffer.color_gradient,
            sniffer.language,
        ))
        .push(vertical_space(Length::Fixed(15.0)));

    let mut styles_col = Column::new()
        .align_items(Alignment::Center)
        .width(Length::Fill)
        .push(
            Row::new()
                .push(get_palette_container(
                    &sniffer.style,
                    "Yeti Night".to_string(),
                    yeti_night_translation(sniffer.language).to_string(),
                    &Arc::new(Night),
                ))
                .push(horizontal_space(Length::Fixed(15.0)))
                .push(get_palette_container(
                    &sniffer.style,
                    "Yeti Day".to_string(),
                    yeti_day_translation(sniffer.language).to_string(),
                    &Arc::new(Day),
                )),
        )
        .push(vertical_space(Length::Fixed(10.0)))
        .push(
            Row::new()
                .push(get_palette_container(
                    &sniffer.style,
                    "Deep Sea".to_string(),
                    deep_sea_translation(sniffer.language).to_string(),
                    &Arc::new(DeepSea),
                ))
                .push(horizontal_space(Length::Fixed(15.0)))
                .push(get_palette_container(
                    &sniffer.style,
                    "Mon Amour".to_string(),
                    mon_amour_translation(sniffer.language).to_string(),
                    &Arc::new(MonAmour),
                )),
        );

    // Append custom style buttons if any exist
    if let Some(custom_styles) = custom_styles_conf_dir(sniffer.language) {
        content = content.push(vertical_space(Length::Fixed(10.0)));
        for child in custom_styles {
            content = content.push(child);
        }
    }

    // Append text box to manually load custom styles from a TOML file
    content = content
        .push(vertical_space(Length::Fixed(10.0)))
        // Custom theme text box
        .push(
            Row::new().push(
                TextInput::new(
                    custom_theme_path(sniffer.language),
                    sniffer.style_path_update.as_deref().unwrap_or_default(),
                )
                .font(font)
                // Iced's TextInput has an on_submit function but there's no callback
                .on_input(Message::UpdateStylePath)
                .on_paste(Message::PasteCustomStyle)
                .on_submit(Message::LoadCustomStyle)
                .padding(10)
                .style(StyleTuple(
                    Arc::clone(&sniffer.style),
                    ElementType::Standard,
                )),
<<<<<<< HEAD
            ),
        );
=======
        )
        .push(vertical_space(Length::Fixed(10.0)));
    for children in get_extra_palettes(ExtraStyles::all_styles(), sniffer.style) {
        styles_col = styles_col.push(children);
    }

    let styles_scroll =
        Scrollable::new(styles_col).direction(Direction::Vertical(ScrollbarType::properties()));

    content = content.push(styles_scroll);
>>>>>>> 3b362897

    // Wrap content into a scrollable widget
    let content = Scrollable::new(content);

    Container::new(content)
        .height(Length::Fixed(440.0))
        .width(Length::Fixed(800.0))
<<<<<<< HEAD
        .style(<StyleTuple as Into<iced::theme::Container>>::into(
            StyleTuple(Arc::clone(&sniffer.style), ElementType::Standard),
        ))
=======
        .style(ContainerType::Modal)
}

fn gradients_row(
    font: Font,
    color_gradient: GradientType,
    language: Language,
) -> Row<'static, Message, Renderer<StyleType>> {
    Row::new()
        .align_items(Alignment::Center)
        .spacing(10)
        .push(Text::new(format!("{}:", color_gradients_translation(language))).font(font))
        .push(
            button(
                Icon::Forbidden
                    .to_text()
                    .vertical_alignment(Vertical::Center)
                    .horizontal_alignment(Horizontal::Center)
                    .size(12),
            )
            .padding(0)
            .height(20.0)
            .width(Fixed(if color_gradient.eq(&GradientType::None) {
                60.0
            } else {
                20.0
            }))
            .style(ButtonType::Gradient(GradientType::None))
            .on_press(Message::GradientsSelection(GradientType::None)),
        )
        .push(
            button(
                Icon::Waves
                    .to_text()
                    .vertical_alignment(Vertical::Center)
                    .horizontal_alignment(Horizontal::Center)
                    .size(13),
            )
            .padding(0)
            .height(20.0)
            .width(Fixed(if color_gradient.eq(&GradientType::Mild) {
                60.0
            } else {
                20.0
            }))
            .on_press(Message::GradientsSelection(GradientType::Mild))
            .style(ButtonType::Gradient(GradientType::Mild)),
        )
        .push(
            button(
                Icon::Lightning
                    .to_text()
                    .vertical_alignment(Vertical::Center)
                    .horizontal_alignment(Horizontal::Center)
                    .size(13),
            )
            .padding(0)
            .height(20.0)
            .width(Fixed(if color_gradient.eq(&GradientType::Wild) {
                60.0
            } else {
                20.0
            }))
            .on_press(Message::GradientsSelection(GradientType::Wild))
            .style(ButtonType::Gradient(GradientType::Wild)),
        )
>>>>>>> 3b362897
}

fn get_palette_container(
    style: &Arc<StyleType>,
    name: String,
    description: String,
<<<<<<< HEAD
    on_press: &Arc<StyleType>,
) -> Button<'static, Message> {
=======
    on_press: StyleType,
) -> Button<'static, Message, Renderer<StyleType>> {
>>>>>>> 3b362897
    let font = get_font(style);

    let is_custom = matches!(on_press, StyleType::Custom(_));

    let mut content = Column::new()
        .width(Length::Fill)
        .align_items(Alignment::Center)
        .spacing(5)
        .push(Text::new(name).font(font))
        .push(get_palette(on_press, is_custom));

    if !is_custom {
        content = content.push(Text::new(description).font(font));
    }

    Button::new(content)
        .height(Length::Fixed(if is_custom { 75.0 } else { 110.0 }))
        .width(Length::Fixed(380.0))
        .padding(5)
<<<<<<< HEAD
        .style(
            StyleTuple(
                Arc::clone(style),
                if on_press.eq(style) {
                    ElementType::BorderedRoundSelected
                } else {
                    ElementType::BorderedRound
                },
            )
            .into(),
        )
        .on_press(Message::Style(Arc::clone(on_press)))
}

fn get_palette(style: &Arc<StyleType>) -> Container<'static, Message> {
    Container::new(
        Row::new()
            .padding(0)
            .push(Row::new().padding(0).width(Length::Fixed(120.0)).push(
                Rule::horizontal(50).style(<StyleTuple as Into<iced::theme::Rule>>::into(
                    StyleTuple(Arc::clone(style), ElementType::PalettePrimary),
                )),
            ))
            .push(Row::new().padding(0).width(Length::Fixed(80.0)).push(
                Rule::horizontal(50).style(<StyleTuple as Into<iced::theme::Rule>>::into(
                    StyleTuple(Arc::clone(style), ElementType::PaletteSecondary),
                )),
            ))
            .push(Row::new().padding(0).width(Length::Fixed(60.0)).push(
                Rule::horizontal(50).style(<StyleTuple as Into<iced::theme::Rule>>::into(
                    StyleTuple(Arc::clone(style), ElementType::PaletteOutgoing),
                )),
            ))
            .push(Row::new().padding(0).width(Length::Fixed(40.0)).push(
                Rule::horizontal(50).style(<StyleTuple as Into<iced::theme::Rule>>::into(
                    StyleTuple(Arc::clone(style), ElementType::PaletteButtons),
                )),
            )),
=======
        .style(if on_press.eq(&style) {
            ButtonType::BorderedRoundSelected
        } else {
            ButtonType::BorderedRound
        })
        .on_press(Message::Style(on_press))
}

fn get_palette(
    style: StyleType,
    is_custom: bool,
) -> Container<'static, Message, Renderer<StyleType>> {
    let height = if is_custom { 25.0 } else { 40.0 };

    Container::new(
        Row::new()
            .push(
                Row::new()
                    .width(Length::Fixed(120.0))
                    .push(Rule::horizontal(height).style(RuleType::PalettePrimary(style))),
            )
            .push(
                Row::new()
                    .width(Length::Fixed(80.0))
                    .push(Rule::horizontal(height).style(RuleType::PaletteSecondary(style))),
            )
            .push(
                Row::new()
                    .width(Length::Fixed(60.0))
                    .push(Rule::horizontal(height).style(RuleType::PaletteOutgoing(style))),
            )
            .push(
                Row::new()
                    .width(Length::Fixed(40.0))
                    .push(Rule::horizontal(height).style(RuleType::PaletteButtons(style))),
            ),
>>>>>>> 3b362897
    )
    .align_x(Horizontal::Center)
    .align_y(Vertical::Center)
    .width(300.0 + 2.0 * BORDER_WIDTH)
<<<<<<< HEAD
    .height(50.0 + 1.7 * BORDER_WIDTH)
    .style(<StyleTuple as Into<iced::theme::Container>>::into(
        StyleTuple(Arc::clone(style), ElementType::Palette),
    ))
}

#[inline]
fn custom_styles_conf_dir(lang: Language) -> Option<Vec<Element<'static, Message>>> {
    confy::get_configuration_file_path("sniffnet", None)
        .ok()
        .and_then(|mut path| {
            path.pop();
            path.push("themes");
            load_custom_styles(path, lang)
        })
}

// Load and process `CustomStyles`.
fn load_custom_styles<P>(path: P, lang: Language) -> Option<Vec<Element<'static, Message>>>
where
    P: AsRef<Path>,
{
    // Lazily load `CustomStyles` and process them into GUI elements.
    let mut styles = CustomStyle::from_dir(path.as_ref()).ok()?.map(|style| {
        let name = style.name.clone();
        let description = style.description(lang).to_owned();
        let style = Arc::new(StyleType::Custom(style));
        get_palette_container(&style, name, description, &style)
    });

    // The easiest way to do this is with itertools, but I don't want to introduce another
    // dependency just for this one function. So I'll do it iteratively for now.
    let mut children = if let (_, Some(capacity)) = styles.size_hint() {
        Vec::with_capacity(capacity)
    } else {
        Vec::new()
    };
=======
    .height(height + 1.7 * BORDER_WIDTH)
    .style(ContainerType::Palette)
}

// Buttons for each extra style arranged in rows of two
fn get_extra_palettes(
    styles: &[ExtraStyles],
    current_style: StyleType,
) -> Vec<Element<'static, Message, Renderer<StyleType>>> {
    // Map each extra style into a palette container
    let mut styles = styles.iter().map(|&style| {
        let name = style.to_string();
        let description = String::new();
        let style = StyleType::Custom(style);
        get_palette_container(current_style, name, description, style)
    });

    // The best way to do this would be with itertools, but that would introduce another dependency.
    let mut children = Vec::with_capacity(styles.len());
>>>>>>> 3b362897

    // This handles the case where there aren't an even number of styles.
    // [Iterator::zip] drops remainders. Itertools' `zip_longest` and the unstable array chunks API
    // are both better solutions.
    while let (Some(first), second) = (styles.next(), styles.next()) {
<<<<<<< HEAD
        // Add both styles and the vertical space to a row if there are two styles.
=======
        // Add both styles and the vertical space if there are two styles.
>>>>>>> 3b362897
        if let Some(second) = second {
            children.extend([
                Row::new()
                    .push(first)
                    .push(horizontal_space(Length::Fixed(15.0)))
                    .push(second)
                    .into(),
<<<<<<< HEAD
                <Space as Into<iced::Element<Message>>>::into(vertical_space(Length::Fixed(10.0))),
            ]);
        }
        // Or else just add the single style and the space
        else {
            children.extend([
                Row::new().push(first).into(),
                <Space as Into<iced::Element<Message>>>::into(vertical_space(Length::Fixed(10.0))),
            ]);
        }
    }

    Some(children)
}

#[cfg(test)]
mod tests {
    use std::{fs::read_dir, io};

    use super::load_custom_styles;
    use crate::Language;

    #[test]
    fn test_deserialize_all_builtin_styles() -> Result<(), io::Error> {
        let path = format!("{}/resources/themes", env!("CARGO_MANIFEST_DIR"));
        // The counts `Result<DirEntry>`, but that doesn't matter since none of the files should fail
        let count = read_dir(&path)?.count();
        let themes = load_custom_styles(path, Language::EN)
            .expect("should be able to read all of the custom themes");

        // Make sure number of themes matches number of dir entries
        assert_eq!(count, themes.len());

        Ok(())
    }
=======
                <Space as Into<Element<Message, Renderer<StyleType>>>>::into(vertical_space(
                    Length::Fixed(10.0),
                )),
            ]);
        } else {
            children.extend([
                Row::new().push(first).into(),
                <Space as Into<Element<Message, Renderer<StyleType>>>>::into(vertical_space(
                    Length::Fixed(10.0),
                )),
            ]);
        }
    }

    children
>>>>>>> 3b362897
}<|MERGE_RESOLUTION|>--- conflicted
+++ resolved
@@ -1,28 +1,13 @@
-use std::path::Path;
-use std::sync::Arc;
-
 use iced::alignment::{Horizontal, Vertical};
-<<<<<<< HEAD
-use iced::widget::{Button, Column, Container, Row, Scrollable, Space, Text, TextInput};
-use iced::{Alignment, Element, Length};
-use iced_native::widget::{horizontal_space, vertical_space, Rule};
-=======
 use iced::widget::scrollable::Direction;
 use iced::widget::{button, horizontal_space, vertical_space, Rule};
 use iced::widget::{Button, Column, Container, Row, Scrollable, Space, Text};
 use iced::Length::Fixed;
 use iced::{Alignment, Element, Font, Length, Renderer};
->>>>>>> 3b362897
 
 use crate::gui::components::tab::get_settings_tabs;
 use crate::gui::pages::settings_notifications_page::settings_header;
 use crate::gui::pages::types::settings_page::SettingsPage;
-<<<<<<< HEAD
-use crate::gui::styles::style_constants::{get_font, BORDER_WIDTH, FONT_SIZE_SUBTITLE};
-use crate::gui::styles::types::custom_style::CustomStyle;
-use crate::gui::styles::types::element_type::ElementType;
-use crate::gui::styles::types::style_tuple::StyleTuple;
-=======
 use crate::gui::styles::button::ButtonType;
 use crate::gui::styles::container::ContainerType;
 use crate::gui::styles::rule::RuleType;
@@ -33,29 +18,16 @@
 use crate::gui::styles::text::TextType;
 use crate::gui::styles::types::custom_palette::ExtraStyles;
 use crate::gui::styles::types::gradient_type::GradientType;
->>>>>>> 3b362897
 use crate::gui::types::message::Message;
 use crate::translations::translations::{
-    appearance_title_translation, custom_theme_path, deep_sea_translation, mon_amour_translation,
+    appearance_title_translation, deep_sea_translation, mon_amour_translation,
     yeti_day_translation, yeti_night_translation,
 };
-<<<<<<< HEAD
-use crate::translations::types::language::Language;
-=======
 use crate::translations::translations_2::color_gradients_translation;
 use crate::utils::types::icon::Icon;
->>>>>>> 3b362897
 use crate::StyleType::{Day, DeepSea, MonAmour, Night};
 use crate::{Language, Sniffer, StyleType};
 
-<<<<<<< HEAD
-pub fn settings_style_page(sniffer: &Sniffer) -> Container<Message> {
-    let font = get_font(&sniffer.style);
-    let mut content = Column::new()
-        .align_items(Alignment::Center)
-        .width(Length::Fill)
-        .push(settings_header(&sniffer.style, sniffer.language))
-=======
 pub fn settings_style_page(sniffer: &Sniffer) -> Container<Message, Renderer<StyleType>> {
     let font = get_font(sniffer.style);
     let font_headers = get_font_headers(sniffer.style);
@@ -69,27 +41,15 @@
             sniffer.color_gradient,
             sniffer.language,
         ))
->>>>>>> 3b362897
         .push(get_settings_tabs(
             SettingsPage::Appearance,
-<<<<<<< HEAD
-            &sniffer.style,
-=======
             font,
->>>>>>> 3b362897
             sniffer.language,
         ))
         .push(vertical_space(Length::Fixed(15.0)))
         .push(
             appearance_title_translation(sniffer.language)
-<<<<<<< HEAD
-                .style(StyleTuple(
-                    Arc::clone(&sniffer.style),
-                    ElementType::Subtitle,
-                ))
-=======
                 .style(TextType::Subtitle)
->>>>>>> 3b362897
                 .font(font)
                 .size(FONT_SIZE_SUBTITLE),
         )
@@ -107,69 +67,35 @@
         .push(
             Row::new()
                 .push(get_palette_container(
-                    &sniffer.style,
+                    sniffer.style,
                     "Yeti Night".to_string(),
                     yeti_night_translation(sniffer.language).to_string(),
-                    &Arc::new(Night),
+                    Night,
                 ))
                 .push(horizontal_space(Length::Fixed(15.0)))
                 .push(get_palette_container(
-                    &sniffer.style,
+                    sniffer.style,
                     "Yeti Day".to_string(),
                     yeti_day_translation(sniffer.language).to_string(),
-                    &Arc::new(Day),
+                    Day,
                 )),
         )
         .push(vertical_space(Length::Fixed(10.0)))
         .push(
             Row::new()
                 .push(get_palette_container(
-                    &sniffer.style,
+                    sniffer.style,
                     "Deep Sea".to_string(),
                     deep_sea_translation(sniffer.language).to_string(),
-                    &Arc::new(DeepSea),
+                    DeepSea,
                 ))
                 .push(horizontal_space(Length::Fixed(15.0)))
                 .push(get_palette_container(
-                    &sniffer.style,
+                    sniffer.style,
                     "Mon Amour".to_string(),
                     mon_amour_translation(sniffer.language).to_string(),
-                    &Arc::new(MonAmour),
-                )),
-        );
-
-    // Append custom style buttons if any exist
-    if let Some(custom_styles) = custom_styles_conf_dir(sniffer.language) {
-        content = content.push(vertical_space(Length::Fixed(10.0)));
-        for child in custom_styles {
-            content = content.push(child);
-        }
-    }
-
-    // Append text box to manually load custom styles from a TOML file
-    content = content
-        .push(vertical_space(Length::Fixed(10.0)))
-        // Custom theme text box
-        .push(
-            Row::new().push(
-                TextInput::new(
-                    custom_theme_path(sniffer.language),
-                    sniffer.style_path_update.as_deref().unwrap_or_default(),
-                )
-                .font(font)
-                // Iced's TextInput has an on_submit function but there's no callback
-                .on_input(Message::UpdateStylePath)
-                .on_paste(Message::PasteCustomStyle)
-                .on_submit(Message::LoadCustomStyle)
-                .padding(10)
-                .style(StyleTuple(
-                    Arc::clone(&sniffer.style),
-                    ElementType::Standard,
-                )),
-<<<<<<< HEAD
-            ),
-        );
-=======
+                    MonAmour,
+                )),
         )
         .push(vertical_space(Length::Fixed(10.0)));
     for children in get_extra_palettes(ExtraStyles::all_styles(), sniffer.style) {
@@ -180,19 +106,10 @@
         Scrollable::new(styles_col).direction(Direction::Vertical(ScrollbarType::properties()));
 
     content = content.push(styles_scroll);
->>>>>>> 3b362897
-
-    // Wrap content into a scrollable widget
-    let content = Scrollable::new(content);
 
     Container::new(content)
-        .height(Length::Fixed(440.0))
+        .height(Length::Fixed(400.0))
         .width(Length::Fixed(800.0))
-<<<<<<< HEAD
-        .style(<StyleTuple as Into<iced::theme::Container>>::into(
-            StyleTuple(Arc::clone(&sniffer.style), ElementType::Standard),
-        ))
-=======
         .style(ContainerType::Modal)
 }
 
@@ -259,20 +176,14 @@
             .on_press(Message::GradientsSelection(GradientType::Wild))
             .style(ButtonType::Gradient(GradientType::Wild)),
         )
->>>>>>> 3b362897
 }
 
 fn get_palette_container(
-    style: &Arc<StyleType>,
+    style: StyleType,
     name: String,
     description: String,
-<<<<<<< HEAD
-    on_press: &Arc<StyleType>,
-) -> Button<'static, Message> {
-=======
     on_press: StyleType,
 ) -> Button<'static, Message, Renderer<StyleType>> {
->>>>>>> 3b362897
     let font = get_font(style);
 
     let is_custom = matches!(on_press, StyleType::Custom(_));
@@ -292,46 +203,6 @@
         .height(Length::Fixed(if is_custom { 75.0 } else { 110.0 }))
         .width(Length::Fixed(380.0))
         .padding(5)
-<<<<<<< HEAD
-        .style(
-            StyleTuple(
-                Arc::clone(style),
-                if on_press.eq(style) {
-                    ElementType::BorderedRoundSelected
-                } else {
-                    ElementType::BorderedRound
-                },
-            )
-            .into(),
-        )
-        .on_press(Message::Style(Arc::clone(on_press)))
-}
-
-fn get_palette(style: &Arc<StyleType>) -> Container<'static, Message> {
-    Container::new(
-        Row::new()
-            .padding(0)
-            .push(Row::new().padding(0).width(Length::Fixed(120.0)).push(
-                Rule::horizontal(50).style(<StyleTuple as Into<iced::theme::Rule>>::into(
-                    StyleTuple(Arc::clone(style), ElementType::PalettePrimary),
-                )),
-            ))
-            .push(Row::new().padding(0).width(Length::Fixed(80.0)).push(
-                Rule::horizontal(50).style(<StyleTuple as Into<iced::theme::Rule>>::into(
-                    StyleTuple(Arc::clone(style), ElementType::PaletteSecondary),
-                )),
-            ))
-            .push(Row::new().padding(0).width(Length::Fixed(60.0)).push(
-                Rule::horizontal(50).style(<StyleTuple as Into<iced::theme::Rule>>::into(
-                    StyleTuple(Arc::clone(style), ElementType::PaletteOutgoing),
-                )),
-            ))
-            .push(Row::new().padding(0).width(Length::Fixed(40.0)).push(
-                Rule::horizontal(50).style(<StyleTuple as Into<iced::theme::Rule>>::into(
-                    StyleTuple(Arc::clone(style), ElementType::PaletteButtons),
-                )),
-            )),
-=======
         .style(if on_press.eq(&style) {
             ButtonType::BorderedRoundSelected
         } else {
@@ -368,50 +239,10 @@
                     .width(Length::Fixed(40.0))
                     .push(Rule::horizontal(height).style(RuleType::PaletteButtons(style))),
             ),
->>>>>>> 3b362897
     )
     .align_x(Horizontal::Center)
     .align_y(Vertical::Center)
     .width(300.0 + 2.0 * BORDER_WIDTH)
-<<<<<<< HEAD
-    .height(50.0 + 1.7 * BORDER_WIDTH)
-    .style(<StyleTuple as Into<iced::theme::Container>>::into(
-        StyleTuple(Arc::clone(style), ElementType::Palette),
-    ))
-}
-
-#[inline]
-fn custom_styles_conf_dir(lang: Language) -> Option<Vec<Element<'static, Message>>> {
-    confy::get_configuration_file_path("sniffnet", None)
-        .ok()
-        .and_then(|mut path| {
-            path.pop();
-            path.push("themes");
-            load_custom_styles(path, lang)
-        })
-}
-
-// Load and process `CustomStyles`.
-fn load_custom_styles<P>(path: P, lang: Language) -> Option<Vec<Element<'static, Message>>>
-where
-    P: AsRef<Path>,
-{
-    // Lazily load `CustomStyles` and process them into GUI elements.
-    let mut styles = CustomStyle::from_dir(path.as_ref()).ok()?.map(|style| {
-        let name = style.name.clone();
-        let description = style.description(lang).to_owned();
-        let style = Arc::new(StyleType::Custom(style));
-        get_palette_container(&style, name, description, &style)
-    });
-
-    // The easiest way to do this is with itertools, but I don't want to introduce another
-    // dependency just for this one function. So I'll do it iteratively for now.
-    let mut children = if let (_, Some(capacity)) = styles.size_hint() {
-        Vec::with_capacity(capacity)
-    } else {
-        Vec::new()
-    };
-=======
     .height(height + 1.7 * BORDER_WIDTH)
     .style(ContainerType::Palette)
 }
@@ -431,17 +262,12 @@
 
     // The best way to do this would be with itertools, but that would introduce another dependency.
     let mut children = Vec::with_capacity(styles.len());
->>>>>>> 3b362897
 
     // This handles the case where there aren't an even number of styles.
     // [Iterator::zip] drops remainders. Itertools' `zip_longest` and the unstable array chunks API
     // are both better solutions.
     while let (Some(first), second) = (styles.next(), styles.next()) {
-<<<<<<< HEAD
-        // Add both styles and the vertical space to a row if there are two styles.
-=======
         // Add both styles and the vertical space if there are two styles.
->>>>>>> 3b362897
         if let Some(second) = second {
             children.extend([
                 Row::new()
@@ -449,43 +275,6 @@
                     .push(horizontal_space(Length::Fixed(15.0)))
                     .push(second)
                     .into(),
-<<<<<<< HEAD
-                <Space as Into<iced::Element<Message>>>::into(vertical_space(Length::Fixed(10.0))),
-            ]);
-        }
-        // Or else just add the single style and the space
-        else {
-            children.extend([
-                Row::new().push(first).into(),
-                <Space as Into<iced::Element<Message>>>::into(vertical_space(Length::Fixed(10.0))),
-            ]);
-        }
-    }
-
-    Some(children)
-}
-
-#[cfg(test)]
-mod tests {
-    use std::{fs::read_dir, io};
-
-    use super::load_custom_styles;
-    use crate::Language;
-
-    #[test]
-    fn test_deserialize_all_builtin_styles() -> Result<(), io::Error> {
-        let path = format!("{}/resources/themes", env!("CARGO_MANIFEST_DIR"));
-        // The counts `Result<DirEntry>`, but that doesn't matter since none of the files should fail
-        let count = read_dir(&path)?.count();
-        let themes = load_custom_styles(path, Language::EN)
-            .expect("should be able to read all of the custom themes");
-
-        // Make sure number of themes matches number of dir entries
-        assert_eq!(count, themes.len());
-
-        Ok(())
-    }
-=======
                 <Space as Into<Element<Message, Renderer<StyleType>>>>::into(vertical_space(
                     Length::Fixed(10.0),
                 )),
@@ -501,5 +290,4 @@
     }
 
     children
->>>>>>> 3b362897
 }