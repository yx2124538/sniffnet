<<<<<<< HEAD
use std::sync::Arc;

=======
use iced::widget::vertical_space;
>>>>>>> 3b362897
use iced::widget::{Column, Container, Text};
use iced::Length::Fixed;
use iced::{Alignment, Length, Renderer};

use crate::gui::components::radio::language_radios;
use crate::gui::components::tab::get_settings_tabs;
use crate::gui::pages::settings_notifications_page::settings_header;
use crate::gui::pages::types::settings_page::SettingsPage;
use crate::gui::styles::container::ContainerType;
use crate::gui::styles::style_constants::{get_font, get_font_headers, FONT_SIZE_SUBTITLE};
use crate::gui::styles::text::TextType;
use crate::gui::types::message::Message;
use crate::translations::translations::languages_title_translation;
use crate::{Language, Sniffer, StyleType};

<<<<<<< HEAD
pub fn settings_language_page(sniffer: &Sniffer) -> Container<Message> {
    let font = get_font(&sniffer.style);

    let language_active = sniffer.language;
    let row_language_radio_1 =
        language_radios(language_active, &Language::ROW1, font, &sniffer.style);
    let row_language_radio_2 =
        language_radios(language_active, &Language::ROW2, font, &sniffer.style);
    let row_language_radio_3 =
        language_radios(language_active, &Language::ROW3, font, &sniffer.style);
    let row_language_radio_4 =
        language_radios(language_active, &Language::ROW4, font, &sniffer.style);
    let row_language_radio_5 =
        language_radios(language_active, &Language::ROW5, font, &sniffer.style);
=======
pub fn settings_language_page(sniffer: &Sniffer) -> Container<Message, Renderer<StyleType>> {
    let font = get_font(sniffer.style);
    let font_headers = get_font_headers(sniffer.style);

    let language_active = sniffer.language;
    let row_language_radio_1 = language_radios(language_active, &Language::ROW1, font);
    let row_language_radio_2 = language_radios(language_active, &Language::ROW2, font);
    let row_language_radio_3 = language_radios(language_active, &Language::ROW3, font);
    let row_language_radio_4 = language_radios(language_active, &Language::ROW4, font);
    let row_language_radio_5 = language_radios(language_active, &Language::ROW5, font);
>>>>>>> 3b362897
    let col_language_radio_all = Column::new()
        .spacing(10)
        .align_items(Alignment::Center)
        .push(row_language_radio_1)
        .push(vertical_space(0))
        .push(row_language_radio_2)
        .push(row_language_radio_3)
        .push(row_language_radio_4)
        .push(row_language_radio_5);

    let mut content = Column::new()
        .align_items(Alignment::Center)
        .width(Length::Fill)
<<<<<<< HEAD
        .push(settings_header(&sniffer.style, sniffer.language))
=======
        .push(settings_header(
            font,
            font_headers,
            sniffer.color_gradient,
            sniffer.language,
        ))
>>>>>>> 3b362897
        .push(get_settings_tabs(
            SettingsPage::Language,
<<<<<<< HEAD
            &sniffer.style,
=======
            font,
>>>>>>> 3b362897
            sniffer.language,
        ))
        .push(vertical_space(Fixed(15.0)))
        .push(
            languages_title_translation(sniffer.language)
<<<<<<< HEAD
                .style(StyleTuple(
                    Arc::clone(&sniffer.style),
                    ElementType::Subtitle,
                ))
=======
                .style(TextType::Subtitle)
>>>>>>> 3b362897
                .font(font)
                .size(FONT_SIZE_SUBTITLE),
        )
        .push(vertical_space(Fixed(25.0)))
        .push(col_language_radio_all);

    if [Language::EL, Language::PT].contains(&sniffer.language) {
        content = content.push(vertical_space(Fixed(40.0))).push(
            Container::new(
                Text::new("The selected language is not fully updated to version 1.2").font(font),
            )
            .padding(10.0)
<<<<<<< HEAD
            .style(<StyleTuple as Into<iced::theme::Container>>::into(
                StyleTuple(Arc::clone(&sniffer.style), ElementType::Badge),
            )),
=======
            .style(ContainerType::Badge),
>>>>>>> 3b362897
        );
    }

    Container::new(content)
        .height(Fixed(400.0))
        .width(Fixed(800.0))
<<<<<<< HEAD
        .style(<StyleTuple as Into<iced::theme::Container>>::into(
            StyleTuple(Arc::clone(&sniffer.style), ElementType::Standard),
        ))
=======
        .style(ContainerType::Modal)
>>>>>>> 3b362897
}<|MERGE_RESOLUTION|>--- conflicted
+++ resolved
@@ -1,9 +1,4 @@
-<<<<<<< HEAD
-use std::sync::Arc;
-
-=======
 use iced::widget::vertical_space;
->>>>>>> 3b362897
 use iced::widget::{Column, Container, Text};
 use iced::Length::Fixed;
 use iced::{Alignment, Length, Renderer};
@@ -19,22 +14,6 @@
 use crate::translations::translations::languages_title_translation;
 use crate::{Language, Sniffer, StyleType};
 
-<<<<<<< HEAD
-pub fn settings_language_page(sniffer: &Sniffer) -> Container<Message> {
-    let font = get_font(&sniffer.style);
-
-    let language_active = sniffer.language;
-    let row_language_radio_1 =
-        language_radios(language_active, &Language::ROW1, font, &sniffer.style);
-    let row_language_radio_2 =
-        language_radios(language_active, &Language::ROW2, font, &sniffer.style);
-    let row_language_radio_3 =
-        language_radios(language_active, &Language::ROW3, font, &sniffer.style);
-    let row_language_radio_4 =
-        language_radios(language_active, &Language::ROW4, font, &sniffer.style);
-    let row_language_radio_5 =
-        language_radios(language_active, &Language::ROW5, font, &sniffer.style);
-=======
 pub fn settings_language_page(sniffer: &Sniffer) -> Container<Message, Renderer<StyleType>> {
     let font = get_font(sniffer.style);
     let font_headers = get_font_headers(sniffer.style);
@@ -45,7 +24,6 @@
     let row_language_radio_3 = language_radios(language_active, &Language::ROW3, font);
     let row_language_radio_4 = language_radios(language_active, &Language::ROW4, font);
     let row_language_radio_5 = language_radios(language_active, &Language::ROW5, font);
->>>>>>> 3b362897
     let col_language_radio_all = Column::new()
         .spacing(10)
         .align_items(Alignment::Center)
@@ -59,36 +37,21 @@
     let mut content = Column::new()
         .align_items(Alignment::Center)
         .width(Length::Fill)
-<<<<<<< HEAD
-        .push(settings_header(&sniffer.style, sniffer.language))
-=======
         .push(settings_header(
             font,
             font_headers,
             sniffer.color_gradient,
             sniffer.language,
         ))
->>>>>>> 3b362897
         .push(get_settings_tabs(
             SettingsPage::Language,
-<<<<<<< HEAD
-            &sniffer.style,
-=======
             font,
->>>>>>> 3b362897
             sniffer.language,
         ))
         .push(vertical_space(Fixed(15.0)))
         .push(
             languages_title_translation(sniffer.language)
-<<<<<<< HEAD
-                .style(StyleTuple(
-                    Arc::clone(&sniffer.style),
-                    ElementType::Subtitle,
-                ))
-=======
                 .style(TextType::Subtitle)
->>>>>>> 3b362897
                 .font(font)
                 .size(FONT_SIZE_SUBTITLE),
         )
@@ -101,24 +64,12 @@
                 Text::new("The selected language is not fully updated to version 1.2").font(font),
             )
             .padding(10.0)
-<<<<<<< HEAD
-            .style(<StyleTuple as Into<iced::theme::Container>>::into(
-                StyleTuple(Arc::clone(&sniffer.style), ElementType::Badge),
-            )),
-=======
             .style(ContainerType::Badge),
->>>>>>> 3b362897
         );
     }
 
     Container::new(content)
         .height(Fixed(400.0))
         .width(Fixed(800.0))
-<<<<<<< HEAD
-        .style(<StyleTuple as Into<iced::theme::Container>>::into(
-            StyleTuple(Arc::clone(&sniffer.style), ElementType::Standard),
-        ))
-=======
         .style(ContainerType::Modal)
->>>>>>> 3b362897
 }