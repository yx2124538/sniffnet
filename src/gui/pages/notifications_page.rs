--- conflicted
+++ resolved
@@ -1,5 +1,3 @@
-use std::sync::Arc;
-
 use iced::alignment::{Horizontal, Vertical};
 use iced::widget::scrollable::Direction;
 use iced::widget::tooltip::Position;
@@ -36,12 +34,8 @@
 /// Computes the body of gui notifications page
 pub fn notifications_page(sniffer: &Sniffer) -> Container<Message, Renderer<StyleType>> {
     let notifications = sniffer.notifications;
-<<<<<<< HEAD
-    let font = get_font(&sniffer.style);
-=======
     let font = get_font(sniffer.style);
     let font_headers = get_font_headers(sniffer.style);
->>>>>>> 3b362897
 
     let mut tab_and_body = Column::new()
         .align_items(Alignment::Center)
@@ -49,12 +43,8 @@
 
     let tabs = get_pages_tabs(
         RunningPage::Notifications,
-<<<<<<< HEAD
-        &sniffer.style,
-=======
         font,
         font_headers,
->>>>>>> 3b362897
         sniffer.language,
         sniffer.unread_notifications,
     );
@@ -68,11 +58,7 @@
         && !notifications.favorite_notification.notify_on_favorite
         && sniffer.runtime_data.logged_notifications.is_empty()
     {
-<<<<<<< HEAD
-        let body = body_no_notifications_set(&sniffer.style, font, sniffer.language);
-=======
         let body = body_no_notifications_set(font, sniffer.language);
->>>>>>> 3b362897
         tab_and_body = tab_and_body.push(body);
     } else if sniffer.runtime_data.logged_notifications.is_empty() {
         let body = body_no_notifications_received(font, sniffer.language, &sniffer.waiting);
@@ -83,7 +69,7 @@
                 sniffer.runtime_data.tot_emitted_notifications,
                 sniffer.runtime_data.logged_notifications.len(),
                 sniffer.language,
-                Arc::clone(&sniffer.style),
+                sniffer.style,
             ),
             move |_| lazy_logged_notifications(sniffer),
         );
@@ -102,23 +88,11 @@
                 .align_y(Vertical::Center),
             )
             .push(
-<<<<<<< HEAD
-                Scrollable::new(logged_notifications).style(<StyleTuple as Into<
-                    iced::theme::Scrollable,
-                >>::into(StyleTuple(
-                    Arc::clone(&sniffer.style),
-                    ElementType::Standard,
-                ))),
-            )
-            .push(
-                Container::new(get_button_clear_all(&sniffer.style, sniffer.language))
-=======
                 Scrollable::new(logged_notifications)
                     .direction(Direction::Vertical(ScrollbarType::properties())),
             )
             .push(
                 Container::new(get_button_clear_all(font, sniffer.language))
->>>>>>> 3b362897
                     .width(Length::FillPortion(1))
                     .height(Length::Fill)
                     .align_x(Horizontal::Center)
@@ -127,22 +101,10 @@
         tab_and_body = tab_and_body.push(body_row);
     }
 
-<<<<<<< HEAD
-    Container::new(Column::new().push(tab_and_body))
-        .height(Length::Fill)
-        .style(<StyleTuple as Into<iced::theme::Container>>::into(
-            StyleTuple(Arc::clone(&sniffer.style), ElementType::Standard),
-        ))
+    Container::new(Column::new().push(tab_and_body)).height(Length::Fill)
 }
 
 fn body_no_notifications_set(
-    style: &Arc<StyleType>,
-=======
-    Container::new(Column::new().push(tab_and_body)).height(Length::Fill)
-}
-
-fn body_no_notifications_set(
->>>>>>> 3b362897
     font: Font,
     language: Language,
 ) -> Column<'static, Message, Renderer<StyleType>> {
@@ -188,14 +150,8 @@
 fn packets_notification_log(
     logged_notification: PacketsThresholdExceeded,
     language: Language,
-<<<<<<< HEAD
-    style: &Arc<StyleType>,
-) -> Container<'static, Message> {
-    let font = get_font(style);
-=======
     font: Font,
 ) -> Container<'static, Message, Renderer<StyleType>> {
->>>>>>> 3b362897
     let threshold_str = format!(
         "{}: {} {}",
         threshold_translation(language),
@@ -221,13 +177,7 @@
                 Position::FollowCursor,
             )
             .font(font)
-<<<<<<< HEAD
-            .style(<StyleTuple as Into<iced::theme::Container>>::into(
-                StyleTuple(Arc::clone(style), ElementType::Tooltip),
-            )),
-=======
             .style(ContainerType::Tooltip),
->>>>>>> 3b362897
         )
         .push(
             Column::new()
@@ -241,20 +191,12 @@
                 )
                 .push(
                     Text::new(packets_exceeded_translation(language))
-<<<<<<< HEAD
-                        .style(StyleTuple(Arc::clone(style), ElementType::Title))
-=======
                         .style(TextType::Title)
->>>>>>> 3b362897
                         .font(font),
                 )
                 .push(
                     Text::new(threshold_str)
-<<<<<<< HEAD
-                        .style(StyleTuple(Arc::clone(style), ElementType::Subtitle))
-=======
                         .style(TextType::Subtitle)
->>>>>>> 3b362897
                         .size(FONT_SIZE_FOOTER)
                         .font(font),
                 ),
@@ -276,26 +218,14 @@
         .height(Length::Fixed(120.0))
         .width(Length::Fixed(800.0))
         .padding(10)
-<<<<<<< HEAD
-        .style(<StyleTuple as Into<iced::theme::Container>>::into(
-            StyleTuple(Arc::clone(style), ElementType::BorderedRound),
-        ))
-=======
         .style(ContainerType::BorderedRound)
->>>>>>> 3b362897
 }
 
 fn bytes_notification_log(
     logged_notification: BytesThresholdExceeded,
     language: Language,
-<<<<<<< HEAD
-    style: &Arc<StyleType>,
-) -> Container<'static, Message> {
-    let font = get_font(style);
-=======
     font: Font,
 ) -> Container<'static, Message, Renderer<StyleType>> {
->>>>>>> 3b362897
     let mut threshold_str = threshold_translation(language);
     threshold_str.push_str(": ");
     threshold_str.push_str(&get_formatted_bytes_string_with_b(
@@ -326,13 +256,7 @@
                 Position::FollowCursor,
             )
             .font(font)
-<<<<<<< HEAD
-            .style(<StyleTuple as Into<iced::theme::Container>>::into(
-                StyleTuple(Arc::clone(style), ElementType::Tooltip),
-            )),
-=======
             .style(ContainerType::Tooltip),
->>>>>>> 3b362897
         )
         .push(
             Column::new()
@@ -346,21 +270,13 @@
                 )
                 .push(
                     Text::new(bytes_exceeded_translation(language))
-<<<<<<< HEAD
-                        .style(StyleTuple(Arc::clone(style), ElementType::Title))
-=======
                         .style(TextType::Title)
->>>>>>> 3b362897
                         .font(font),
                 )
                 .push(
                     Text::new(threshold_str)
                         .size(FONT_SIZE_FOOTER)
-<<<<<<< HEAD
-                        .style(StyleTuple(Arc::clone(style), ElementType::Subtitle))
-=======
                         .style(TextType::Subtitle)
->>>>>>> 3b362897
                         .font(font),
                 ),
         )
@@ -383,26 +299,14 @@
         .height(Length::Fixed(120.0))
         .width(Length::Fixed(800.0))
         .padding(10)
-<<<<<<< HEAD
-        .style(<StyleTuple as Into<iced::theme::Container>>::into(
-            StyleTuple(Arc::clone(style), ElementType::BorderedRound),
-        ))
-=======
         .style(ContainerType::BorderedRound)
->>>>>>> 3b362897
 }
 
 fn favorite_notification_log(
     logged_notification: FavoriteTransmitted,
     language: Language,
-<<<<<<< HEAD
-    style: &Arc<StyleType>,
-) -> Container<'static, Message> {
-    let font = get_font(style);
-=======
     font: Font,
 ) -> Container<'static, Message, Renderer<StyleType>> {
->>>>>>> 3b362897
     let domain = logged_notification.host.domain;
     let country = logged_notification.host.country;
     let asn = logged_notification.host.asn;
@@ -436,13 +340,7 @@
                 Position::FollowCursor,
             )
             .font(font)
-<<<<<<< HEAD
-            .style(<StyleTuple as Into<iced::theme::Container>>::into(
-                StyleTuple(Arc::clone(style), ElementType::Tooltip),
-            )),
-=======
             .style(ContainerType::Tooltip),
->>>>>>> 3b362897
         )
         .push(
             Column::new()
@@ -456,11 +354,7 @@
                 )
                 .push(
                     Text::new(favorite_transmitted_translation(language))
-<<<<<<< HEAD
-                        .style(StyleTuple(Arc::clone(style), ElementType::Title))
-=======
                         .style(TextType::Title)
->>>>>>> 3b362897
                         .font(font),
                 ),
         )
@@ -474,14 +368,6 @@
         .height(Length::Fixed(120.0))
         .width(Length::Fixed(800.0))
         .padding(10)
-<<<<<<< HEAD
-        .style(<StyleTuple as Into<iced::theme::Container>>::into(
-            StyleTuple(Arc::clone(style), ElementType::BorderedRound),
-        ))
-}
-
-fn get_button_clear_all(style: &Arc<StyleType>, language: Language) -> Tooltip<'static, Message> {
-=======
         .style(ContainerType::BorderedRound)
 }
 
@@ -489,7 +375,6 @@
     font: Font,
     language: Language,
 ) -> Tooltip<'static, Message, Renderer<StyleType>> {
->>>>>>> 3b362897
     let content = button(
         Icon::Bin
             .to_text()
@@ -500,23 +385,12 @@
     .padding(10)
     .height(Length::Fixed(50.0))
     .width(Length::Fixed(75.0))
-<<<<<<< HEAD
-    .style(StyleTuple(Arc::clone(style), ElementType::Standard).into())
-=======
->>>>>>> 3b362897
     .on_press(Message::ShowModal(MyModal::ClearAll));
 
     Tooltip::new(content, clear_all_translation(language), Position::Top)
         .gap(5)
-<<<<<<< HEAD
-        .font(get_font(style))
-        .style(<StyleTuple as Into<iced::theme::Container>>::into(
-            StyleTuple(Arc::clone(style), ElementType::Tooltip),
-        ))
-=======
         .font(font)
         .style(ContainerType::Tooltip)
->>>>>>> 3b362897
 }
 
 fn lazy_logged_notifications(sniffer: &Sniffer) -> Column<'static, Message, Renderer<StyleType>> {
@@ -530,27 +404,6 @@
     for logged_notification in &sniffer.runtime_data.logged_notifications {
         ret_val = ret_val.push(match logged_notification {
             LoggedNotification::PacketsThresholdExceeded(packet_threshold_exceeded) => {
-<<<<<<< HEAD
-                packets_notification_log(
-                    packet_threshold_exceeded.clone(),
-                    sniffer.language,
-                    &sniffer.style,
-                )
-            }
-            LoggedNotification::BytesThresholdExceeded(byte_threshold_exceeded) => {
-                bytes_notification_log(
-                    byte_threshold_exceeded.clone(),
-                    sniffer.language,
-                    &sniffer.style,
-                )
-            }
-            LoggedNotification::FavoriteTransmitted(favorite_transmitted) => {
-                favorite_notification_log(
-                    favorite_transmitted.clone(),
-                    sniffer.language,
-                    &sniffer.style,
-                )
-=======
                 packets_notification_log(packet_threshold_exceeded.clone(), sniffer.language, font)
             }
             LoggedNotification::BytesThresholdExceeded(byte_threshold_exceeded) => {
@@ -558,7 +411,6 @@
             }
             LoggedNotification::FavoriteTransmitted(favorite_transmitted) => {
                 favorite_notification_log(favorite_transmitted.clone(), sniffer.language, font)
->>>>>>> 3b362897
             }
         });
     }
