--- conflicted
+++ resolved
@@ -1,4 +1,4 @@
-use std::{net::IpAddr, sync::Arc};
+use std::net::IpAddr;
 
 use iced::alignment::{Horizontal, Vertical};
 use iced::widget::tooltip::Position;
@@ -42,17 +42,12 @@
     ))
 }
 
-<<<<<<< HEAD
-fn page_content(sniffer: &Sniffer, connection_index: usize) -> Container<'static, Message> {
-    let font = get_font(&sniffer.style);
-=======
 fn page_content(
     sniffer: &Sniffer,
     connection_index: usize,
 ) -> Container<'static, Message, Renderer<StyleType>> {
     let font = get_font(sniffer.style);
     let font_headers = get_font_headers(sniffer.style);
->>>>>>> 3b362897
 
     let info_traffic_lock = sniffer
         .info_traffic
@@ -73,18 +68,12 @@
         .cloned();
     drop(info_traffic_lock);
 
-<<<<<<< HEAD
-    let header_and_content = Column::new()
-        .width(Length::Fill)
-        .push(page_header(&sniffer.style, sniffer.language));
-=======
     let header_and_content = Column::new().width(Length::Fill).push(page_header(
         font,
         font_headers,
         sniffer.color_gradient,
         sniffer.language,
     ));
->>>>>>> 3b362897
 
     let mut source_caption = Row::new().align_items(Alignment::Center).spacing(10).push(
         Text::new(source_translation(sniffer.language))
@@ -100,11 +89,7 @@
     );
     let mut host_info_col = Column::new();
     if let Some((r_dns, host)) = host_option {
-<<<<<<< HEAD
-        host_info_col = get_host_info_col(&r_dns, &host, &sniffer.style, sniffer.language, font);
-=======
         host_info_col = get_host_info_col(&r_dns, &host, font, sniffer.language);
->>>>>>> 3b362897
         let host_info = host_info_option.unwrap_or_default();
         let flag = get_flag_tooltip(
             host.country,
@@ -112,11 +97,7 @@
             host_info.is_local,
             host_info.traffic_type,
             sniffer.language,
-<<<<<<< HEAD
-            &sniffer.style,
-=======
-            font,
->>>>>>> 3b362897
+            font,
         );
         let computer = get_local_tooltip(sniffer, &address_to_lookup, &key);
         if address_to_lookup.eq(&key.address1) {
@@ -133,11 +114,6 @@
         &key.address1,
         key.port1,
         &val.mac_address1,
-<<<<<<< HEAD
-        &sniffer.style,
-        sniffer.language,
-=======
->>>>>>> 3b362897
         font,
         sniffer.language,
     );
@@ -146,11 +122,6 @@
         &key.address2,
         key.port2,
         &val.mac_address2,
-<<<<<<< HEAD
-        &sniffer.style,
-        sniffer.language,
-=======
->>>>>>> 3b362897
         font,
         sniffer.language,
     );
@@ -163,24 +134,11 @@
 
     let col_info = col_info(&key, &val, font, sniffer.language);
 
-<<<<<<< HEAD
-    let content = assemble_widgets(col_info, source_col, dest_col, &sniffer.style);
-=======
     let content = assemble_widgets(col_info, source_col, dest_col);
->>>>>>> 3b362897
 
     Container::new(header_and_content.push(content))
         .width(Length::Fixed(1000.0))
         .height(Length::Fixed(500.0))
-<<<<<<< HEAD
-        .style(<StyleTuple as Into<iced::theme::Container>>::into(
-            StyleTuple(Arc::clone(&sniffer.style), ElementType::Standard),
-        ))
-}
-
-fn page_header(style: &Arc<StyleType>, language: Language) -> Container<'static, Message> {
-    let font = get_font(style);
-=======
         .style(ContainerType::Modal)
 }
 
@@ -190,7 +148,6 @@
     color_gradient: GradientType,
     language: Language,
 ) -> Container<'static, Message, Renderer<StyleType>> {
->>>>>>> 3b362897
     let tooltip = hide_translation(language).to_string();
     Container::new(
         Row::new()
@@ -215,22 +172,12 @@
                         .padding(2)
                         .height(Fixed(20.0))
                         .width(Fixed(20.0))
-<<<<<<< HEAD
-                        .style(StyleTuple(Arc::clone(style), ElementType::Standard).into())
-=======
->>>>>>> 3b362897
                         .on_press(Message::HideModal),
                         tooltip,
                         Position::Right,
                     )
                     .font(font)
-<<<<<<< HEAD
-                    .style(<StyleTuple as Into<iced::theme::Container>>::into(
-                        StyleTuple(Arc::clone(style), ElementType::Tooltip),
-                    )),
-=======
                     .style(ContainerType::Tooltip),
->>>>>>> 3b362897
                 )
                 .width(Length::FillPortion(1))
                 .align_x(Horizontal::Center),
@@ -240,13 +187,7 @@
     .align_y(Vertical::Center)
     .height(Fixed(40.0))
     .width(Length::Fill)
-<<<<<<< HEAD
-    .style(<StyleTuple as Into<iced::theme::Container>>::into(
-        StyleTuple(Arc::clone(style), ElementType::Headers),
-    ))
-=======
     .style(ContainerType::Gradient(color_gradient))
->>>>>>> 3b362897
 }
 
 fn col_info(
@@ -304,25 +245,12 @@
 fn get_host_info_col(
     r_dns: &str,
     host: &Host,
-<<<<<<< HEAD
-    style: &Arc<StyleType>,
-    language: Language,
-=======
->>>>>>> 3b362897
     font: Font,
     language: Language,
 ) -> Column<'static, Message, Renderer<StyleType>> {
     let mut host_info_col = Column::new().spacing(4);
     if r_dns.parse::<IpAddr>().is_err() || (!host.asn.name.is_empty() && host.asn.number > 0) {
-<<<<<<< HEAD
-        host_info_col = host_info_col.push(Rule::horizontal(10.0).style(<StyleTuple as Into<
-            iced::theme::Rule,
-        >>::into(
-            StyleTuple(Arc::clone(style), ElementType::Standard),
-        )));
-=======
         host_info_col = host_info_col.push(Rule::horizontal(10.0));
->>>>>>> 3b362897
     }
     if r_dns.parse::<IpAddr>().is_err() {
         host_info_col = host_info_col.push(TextType::highlighted_subtitle_with_desc(
@@ -366,11 +294,7 @@
             TrafficDirection::Outgoing,
         ),
         sniffer.language,
-<<<<<<< HEAD
-        &sniffer.style,
-=======
         get_font(sniffer.style),
->>>>>>> 3b362897
     )
 }
 
@@ -379,11 +303,6 @@
     ip: &String,
     port: u16,
     mac: &str,
-<<<<<<< HEAD
-    style: &Arc<StyleType>,
-    language: Language,
-=======
->>>>>>> 3b362897
     font: Font,
     language: Language,
 ) -> Column<'static, Message, Renderer<StyleType>> {
@@ -394,37 +313,6 @@
                 .width(Length::Fill)
                 .align_x(Horizontal::Center),
         )
-<<<<<<< HEAD
-        .push(
-            Rule::horizontal(10.0).style(<StyleTuple as Into<iced::theme::Rule>>::into(
-                StyleTuple(Arc::clone(style), ElementType::Standard),
-            )),
-        )
-        .push(
-            Text::new(format!(
-                "{}:\n   {}",
-                socket_address_translation(language),
-                get_socket_address(ip, port)
-            ))
-            .font(font),
-        )
-        .push(
-            Text::new(format!(
-                "{}:\n   {}",
-                mac_address_translation(language),
-                mac
-            ))
-            .font(font),
-        )
-}
-
-fn assemble_widgets(
-    col_info: Column<'static, Message>,
-    source_col: Column<'static, Message>,
-    dest_col: Column<'static, Message>,
-    style: &Arc<StyleType>,
-) -> Row<'static, Message> {
-=======
         .push(Rule::horizontal(10.0))
         .push(TextType::highlighted_subtitle_with_desc(
             socket_address_translation(language),
@@ -443,18 +331,11 @@
     source_col: Column<'static, Message, Renderer<StyleType>>,
     dest_col: Column<'static, Message, Renderer<StyleType>>,
 ) -> Row<'static, Message, Renderer<StyleType>> {
->>>>>>> 3b362897
     let [source_container, dest_container] = [source_col, dest_col].map(|col| {
         Container::new(col)
             .padding(7)
             .width(Length::Fill)
-<<<<<<< HEAD
-            .style(<StyleTuple as Into<iced::theme::Container>>::into(
-                StyleTuple(Arc::clone(style), ElementType::BorderedRound),
-            ))
-=======
             .style(ContainerType::BorderedRound)
->>>>>>> 3b362897
     });
     Row::new()
         .padding([0, 10])
