--- conflicted
+++ resolved
@@ -19,11 +19,7 @@
     type Style = PicklistType;
 
     fn appearance(&self, _: &Self::Style) -> iced::overlay::menu::Appearance {
-<<<<<<< HEAD
-        let colors = get_colors(&self.0);
-=======
         let colors = get_colors(*self);
->>>>>>> 3b362897
         iced::overlay::menu::Appearance {
             text_color: colors.text_body,
             background: Background::Color(colors.buttons),
@@ -40,11 +36,7 @@
     type Style = PicklistType;
 
     fn active(&self, _: &Self::Style) -> pick_list::Appearance {
-<<<<<<< HEAD
-        let colors = get_colors(&self.0);
-=======
         let colors = get_colors(*self);
->>>>>>> 3b362897
         pick_list::Appearance {
             text_color: colors.text_body,
             placeholder_color: colors.text_body,
@@ -60,11 +52,7 @@
     }
 
     fn hovered(&self, _: &Self::Style) -> pick_list::Appearance {
-<<<<<<< HEAD
-        let colors = get_colors(&self.0);
-=======
         let colors = get_colors(*self);
->>>>>>> 3b362897
         pick_list::Appearance {
             text_color: colors.text_body,
             placeholder_color: colors.text_body,
