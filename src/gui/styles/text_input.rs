--- conflicted
+++ resolved
@@ -20,13 +20,8 @@
 impl iced::widget::text_input::StyleSheet for StyleType {
     type Style = TextInputType;
 
-<<<<<<< HEAD
-    fn active(&self, _: &Self::Style) -> iced::widget::text_input::Appearance {
-        let colors = get_colors(&self.0);
-=======
     fn active(&self, style: &Self::Style) -> iced::widget::text_input::Appearance {
         let colors = get_colors(*self);
->>>>>>> 3b362897
         Appearance {
             background: Background::Color(match style {
                 TextInputType::Badge => Color::TRANSPARENT,
@@ -49,13 +44,8 @@
         }
     }
 
-<<<<<<< HEAD
-    fn focused(&self, _: &Self::Style) -> iced::widget::text_input::Appearance {
-        let colors = get_colors(&self.0);
-=======
     fn focused(&self, style: &Self::Style) -> iced::widget::text_input::Appearance {
         let colors = get_colors(*self);
->>>>>>> 3b362897
         Appearance {
             background: Background::Color(colors.primary),
             border_radius: 0.0.into(),
@@ -72,11 +62,7 @@
     }
 
     fn placeholder_color(&self, _: &Self::Style) -> Color {
-<<<<<<< HEAD
-        let color = get_colors(&self.0).text_body;
-=======
         let color = get_colors(*self).text_body;
->>>>>>> 3b362897
         Color {
             a: if self.is_nightly() { 0.2 } else { 0.7 },
             ..color
@@ -84,11 +70,7 @@
     }
 
     fn value_color(&self, _: &Self::Style) -> Color {
-<<<<<<< HEAD
-        get_colors(&self.0).text_body
-=======
         get_colors(*self).text_body
->>>>>>> 3b362897
     }
 
     fn disabled_color(&self, _style: &Self::Style) -> Color {
@@ -96,24 +78,15 @@
     }
 
     fn selection_color(&self, _: &Self::Style) -> Color {
-<<<<<<< HEAD
-        let color = get_colors(&self.0).text_body;
-=======
         let color = get_colors(*self).text_body;
->>>>>>> 3b362897
         Color {
             a: if self.is_nightly() { 0.05 } else { 0.4 },
             ..color
         }
     }
 
-<<<<<<< HEAD
-    fn hovered(&self, _: &Self::Style) -> iced::widget::text_input::Appearance {
-        let colors = get_colors(&self.0);
-=======
     fn hovered(&self, style: &Self::Style) -> iced::widget::text_input::Appearance {
         let colors = get_colors(*self);
->>>>>>> 3b362897
         Appearance {
             background: Background::Color(match style {
                 TextInputType::Badge => Color::TRANSPARENT,
