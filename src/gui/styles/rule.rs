//! Rule style

#![allow(clippy::module_name_repetitions)]

use iced::widget::rule;
use iced::widget::rule::FillMode;
use iced::Color;

use crate::gui::styles::style_constants::get_alpha_round_borders;
use crate::{get_colors, StyleType};

#[derive(Clone, Copy, Default)]
pub enum RuleType {
    #[default]
    Standard,
    PalettePrimary(StyleType),
    PaletteSecondary(StyleType),
    PaletteOutgoing(StyleType),
    PaletteButtons(StyleType),
    Incoming,
    Outgoing,
}

impl rule::StyleSheet for StyleType {
    type Style = RuleType;

<<<<<<< HEAD
    fn appearance(&self, _: &Self::Style) -> iced::widget::rule::Appearance {
        let colors = get_colors(&self.0);
=======
    fn appearance(&self, style: &Self::Style) -> iced::widget::rule::Appearance {
        let colors = get_colors(*self);
>>>>>>> 3b362897
        iced::widget::rule::Appearance {
            color: match style {
                RuleType::Incoming => colors.secondary,
                RuleType::Outgoing => colors.outgoing,
                RuleType::PalettePrimary(style) => get_colors(*style).primary,
                RuleType::PaletteSecondary(style) => get_colors(*style).secondary,
                RuleType::PaletteOutgoing(style) => get_colors(*style).outgoing,
                RuleType::PaletteButtons(style) => get_colors(*style).buttons,
                RuleType::Standard => Color {
                    a: get_alpha_round_borders(*self),
                    ..colors.buttons
                },
            },
            width: match style {
                RuleType::Incoming | RuleType::Outgoing => 5,
                RuleType::PalettePrimary(style)
                | RuleType::PaletteSecondary(style)
                | RuleType::PaletteOutgoing(style)
                | RuleType::PaletteButtons(style) => match style {
                    StyleType::Custom(_) => 25,
                    _ => 40,
                },
                RuleType::Standard => 3,
            },
            radius: 0.0.into(),
            fill_mode: FillMode::Full,
        }
    }
}<|MERGE_RESOLUTION|>--- conflicted
+++ resolved
@@ -24,13 +24,8 @@
 impl rule::StyleSheet for StyleType {
     type Style = RuleType;
 
-<<<<<<< HEAD
-    fn appearance(&self, _: &Self::Style) -> iced::widget::rule::Appearance {
-        let colors = get_colors(&self.0);
-=======
     fn appearance(&self, style: &Self::Style) -> iced::widget::rule::Appearance {
         let colors = get_colors(*self);
->>>>>>> 3b362897
         iced::widget::rule::Appearance {
             color: match style {
                 RuleType::Incoming => colors.secondary,
