--- conflicted
+++ resolved
@@ -111,11 +111,7 @@
                     host_info.is_local,
                     host_info.traffic_type,
                     sniffer.language,
-<<<<<<< HEAD
-                    &sniffer.style,
-=======
                     get_font(sniffer.style),
->>>>>>> 3b362897
                 );
                 ReportEntry {
                     key: key_val.0.clone(),
