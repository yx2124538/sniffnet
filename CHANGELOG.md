# Change Log
All Sniffnet releases with the relative changes are documented in this file.

## [1.1.3] - 2023-04-04

- Added Romanian translation 🇷🇴 ([#113](https://github.com/GyulyVGC/sniffnet/pull/113))
- Added feature to warn you when a newer version of Sniffnet is available on GitHub 🆕 ([#118](https://github.com/GyulyVGC/sniffnet/pull/118))
- Added badge on tab bar to show unread notifications count 🔉
- Introduction of `lazy` widgets to improve the application efficiency ([#122](https://github.com/GyulyVGC/sniffnet/pull/122))
- Aesthetic improvements to create a more modern and minimal UI ([#119](https://github.com/GyulyVGC/sniffnet/issues/119))
- Changed keyboard shortcut to open settings from `ctrl+S` to `ctrl+,`, as suggested in [#97](https://github.com/GyulyVGC/sniffnet/issues/97)
- Fixed problem that was causing a switch to the initial page when back button was pressed with settings opened on running page and with no packets received
- Fixed problem that was causing application logo to be partially hidden when resizing the window to a lower dimension
- Show `-` option in app protocol picklist only when a filter is active
<<<<<<< HEAD
- Refactored and cleaned code modules ([#113](https://github.com/GyulyVGC/sniffnet/pull/123))
=======
- Refactored and cleaned code modules ([#123](https://github.com/GyulyVGC/sniffnet/pull/123))
>>>>>>> 64a2a152
- Fixed header alignment


## [1.1.2] - 2023-03-18

- Added new translations of the GUI, bringing the total number of supported languages to 8!
  * German 🇩🇪 ([#87](https://github.com/GyulyVGC/sniffnet/pull/87))
  * Simplified Chinese 🇨🇳 ([#89](https://github.com/GyulyVGC/sniffnet/pull/89) - [#93](https://github.com/GyulyVGC/sniffnet/pull/93))
  * Ukrainian 🇺🇦 ([#94](https://github.com/GyulyVGC/sniffnet/pull/94))
- Added keyboard shortcuts to make the whole experience more enjoyable and efficient:
  check out issue [#97](https://github.com/GyulyVGC/sniffnet/issues/97) to see all the available hotkeys or to suggest new ones!
- Changed GUI font to `sarasa-gothic-mono` to support the introduction of Simplified Chinese language
- Minor improvements to Overview page proportions and paddings


## [1.1.1] - 2023-02-25

- Added new translations of the GUI!
  * French 🇫🇷 ([#64](https://github.com/GyulyVGC/sniffnet/pull/64) - [#67](https://github.com/GyulyVGC/sniffnet/pull/67))
  * Spanish 🇪🇦 ([#70](https://github.com/GyulyVGC/sniffnet/pull/70))
  * Polish 🇵🇱 ([#78](https://github.com/GyulyVGC/sniffnet/pull/78))
- The last successfully sniffed network adapter is now remembered on application closure, so that users don't have to manually select it again when restarting Sniffnet (implementing a feature requested in [#77](https://github.com/GyulyVGC/sniffnet/issues/77))
- Implemented possibility to quit the application pressing crtl+Q keys, as requested in [#68](https://github.com/GyulyVGC/sniffnet/issues/68)
- The last opened settings page is now remembered within a given session
- Fixed bug that caused settings configuration not to be permanently saved across different sessions when closing settings from the 'x' button in the top right corner (fixes [#77](https://github.com/GyulyVGC/sniffnet/issues/77))
- Textual report is now saved in a fixed directory, instead of using the directory where the execution was started. The output is now saved in the same folder containing configuration files storing Sniffnet settings. The directory is automatically chosen by [confy](https://docs.rs/confy/0.5.1/confy/) depending on your architecture, and can be seen hovering on the "Open full report" button. (fixes [#51](https://github.com/GyulyVGC/sniffnet/issues/51))
- When multiple favorite connections are featured per time interval, now it's possible to receive more than one favorite notification referred to the same timestamp
- Fixed problem that was causing the Application Protocol picklist placeholder not being translated


## [1.1.0] - 2023-02-07

- Added Custom Notifications to inform the user when defined network events occur:
  * data intensity exceeded a defined packets per second rate
  * data intensity exceeded a defined bytes per second rate
  * new data are exchanged from one of the favorite connections
- Added Settings pages to configure the state of the application (persistently stored in a configuration file):
  * customise notifications
  * choose between 4 different application styles
  * set the application language (this release introduces the Italian language 🇮🇹, and more languages will be supported soon)
- Added Geolocation of the remote IP addresses (consult the README for more information)
- Implemented the possibility of marking a group of connections as favorites and added favorites view to the report
- Added modal to ask the user for confirmation before leaving the current analysis
- Added Tooltips to help the user better understand the function of some buttons
- Partially implemented support for broadcast IP addresses (still missing IPv4 directed broadcast)
- The application window is now maximized after start
- All the GUI text fonts have been replaced with 'Inconsolata'
- Fixed issue [#48](https://github.com/GyulyVGC/sniffnet/issues/48) adding a horizontal scrollable to the report view



## [1.0.1] - 2022-11-30

- Substituted command `open` with command `xdg-open` on Linux systems to solve the problem described in issues [#13](https://github.com/GyulyVGC/sniffnet/issues/13) and [#23](https://github.com/GyulyVGC/sniffnet/issues/23)
- Introduced a constraint on minimum window height to avoid problem described in issue [#12](https://github.com/GyulyVGC/sniffnet/issues/12)
- Added some tests on `AppProtocol` and improved GitHub workflows


## [1.0.0] - 2022-11-21

- The application is no longer just a command line interface: Sniffnet has now a whole graphical user interface!
  * Charts and traffic statistics are now constantly updated and shown interactively in the GUI
  * Users don't have to worry about command line options anymore: it is now possible to comfortably specify adapters and filters through the GUI
  * Sniffnet is now more accessible, available in real-time, easy to use and aesthetically pleasing thanks to its new interface
- In order to reach out as many people as possible, I created [installers](https://github.com/GyulyVGC/sniffnet/releases) for Windows, macOS and Linux, to make it easier to install Sniffnet for those that still doesn't have Rust on their machines


## [0.5.0] - 2022-10-02

- Optimized textual report updates: only changed entries are rewritten (file `report.txt`)
- Textual report elements are now ordered by timestamp instead of number of packets
- Report header with statistics is now written on a separate textual file (file `statistics.txt`)
- Removed command line option `--verbose` because considered redundant
- Removed command line option `--minimum-packets` because not meaningful anymore


## [0.4.1] - 2022-09-27

- Changed the default textual report representation
- Added command line option `-v` to set the textual report representation to the former one (verbose mode)
- Sniffnet now also considers the transport layer protocol to define textual report elements (now defined by the network 5-tuple)


## [0.4.0] - 2022-09-11

- Added feature to produce a graphical report with the number of packets per second and the number of bits per seconds, incoming and outgoing
- Added multicast addresses recognition
- Reports are not updated if the application is paused


## [0.3.2] - 2022-09-07

- Changed output report structure: each element now corresponds to a couple of network [address:port]
- When application is resumed after pause, the buffer containing packets is reinitialized


## [0.3.1] - 2022-08-31

- Added devices' description when application is launched with the `-d` option
- Introduced feature to measure write timings and added a BufWriter to improve write performance
- Fixed standard output colors for Windows systems


## [0.3.0] - 2022-08-29

- Added global statistics: number of [address:port] pairs and sniffed packets
- Added statistics on the number of packets for each application layer protocol
- Fixed application layer protocols filtering


## [0.2.1] - 2022-08-26

- Removed img folder and uploaded pictures on cloud


## [0.2.0] - 2022-08-24
  
- Added command line option `--app` to filter application layer protocols
- Added feature to recognize local vs remote addresses 
- Added function to parse IPv6 addresses
- Fixed secondary threads panics
- Changed the way application layer protocols are retrieved
- Improved textual report format


## [0.1.2] - 2022-08-18
  
- Added video tutorial about the application


## [0.1.1] - 2022-08-17
  
- Fixed README errors


## [0.1.0] - 2022-08-17
  
- Sniffnet first release<|MERGE_RESOLUTION|>--- conflicted
+++ resolved
@@ -12,11 +12,7 @@
 - Fixed problem that was causing a switch to the initial page when back button was pressed with settings opened on running page and with no packets received
 - Fixed problem that was causing application logo to be partially hidden when resizing the window to a lower dimension
 - Show `-` option in app protocol picklist only when a filter is active
-<<<<<<< HEAD
-- Refactored and cleaned code modules ([#113](https://github.com/GyulyVGC/sniffnet/pull/123))
-=======
 - Refactored and cleaned code modules ([#123](https://github.com/GyulyVGC/sniffnet/pull/123))
->>>>>>> 64a2a152
 - Fixed header alignment
 
 
