[package]
name = "sniffnet"
version = "1.0.1"
authors = ["Giuliano Bellini"]
edition = "2021"
description = "Application to comfortably monitor your network traffic"
readme = "README.md"
repository = "https://github.com/GyulyVGC/sniffnet"
license = "MIT OR Apache-2.0"
keywords = ["filter", "network", "packet", "sniffer", "parser"]
categories = ["command-line-utilities", "concurrency", "network-programming"]
include = ["src/**/*", "LICENSE-*", "README.md", "CHANGELOG.md"]


[package.metadata.bundle]
name = "Sniffnet"
identifier = "gyulyvgc.sniffnet"
icon = ["./resources/logos/icon.ico"]


[profile.release]
opt-level = 3
lto = true


[dependencies]
pcap = "1.0.0"
etherparse = "0.13.0"
chrono = { version = "0.4.22", default_features = false, features = ["clock"] }
thousands = "0.2.0"
indexmap = "1.9.1"
<<<<<<< HEAD
plotters-iced = "0.3.3"
iced = { version = "0.4.2", features = ["tokio", "image"] }
iced_style = "0.4.0"
db_ip = "0.3.7"
confy = "0.5.1"
serde = { version = "1.0.149", features = ["derive"] }
rodio = "0.16.0"
=======
plotters = { version = "0.3.4", default_features = false, features = ["area_series"] }
iced = { version = "0.6.0", features = ["tokio", "image"] }
plotters-iced = "0.5.0"
db_ip = { version = "0.3.7", default_features = false, features = ["ipv4", "ipv6","include-country-code-lite"] }
confy = "0.5.1"
serde = { version = "1.0.149", default_features = false, features = ["derive"] }
rodio = { version = "0.16.0", default_features = false, features = ["mp3"] }
>>>>>>> ed52db75
<|MERGE_RESOLUTION|>--- conflicted
+++ resolved
@@ -29,20 +29,10 @@
 chrono = { version = "0.4.22", default_features = false, features = ["clock"] }
 thousands = "0.2.0"
 indexmap = "1.9.1"
-<<<<<<< HEAD
-plotters-iced = "0.3.3"
-iced = { version = "0.4.2", features = ["tokio", "image"] }
-iced_style = "0.4.0"
-db_ip = "0.3.7"
-confy = "0.5.1"
-serde = { version = "1.0.149", features = ["derive"] }
-rodio = "0.16.0"
-=======
 plotters = { version = "0.3.4", default_features = false, features = ["area_series"] }
 iced = { version = "0.6.0", features = ["tokio", "image"] }
 plotters-iced = "0.5.0"
 db_ip = { version = "0.3.7", default_features = false, features = ["ipv4", "ipv6","include-country-code-lite"] }
 confy = "0.5.1"
 serde = { version = "1.0.149", default_features = false, features = ["derive"] }
-rodio = { version = "0.16.0", default_features = false, features = ["mp3"] }
->>>>>>> ed52db75
+rodio = { version = "0.16.0", default_features = false, features = ["mp3"] }